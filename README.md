# IB Portfolio Rebalancing Tool

A production-ready portfolio rebalancing tool for Interactive Brokers with advanced batch execution, atomic margin checks, and comprehensive hanging protection.

## 🆕 P0 Production Fixes (Latest)

✅ **P0-A: True Batch Execution** - Fire-all-then-monitor with thread pools (no per-order hanging)  
✅ **P0-B: Single Canonical Entrypoint** - `main.py` with feature-based execution control  
✅ **P0-C: Fail-fast Timeouts & Alerts** - Global watchdog with configurable runtime limits  
✅ **P0-D: Atomic Margin Check** - Batch-level margin validation before execution  
✅ **P0-E: Config Isolation** - All sensitive values in `.env` with comprehensive template  

## Overview

This tool manages leveraged portfolios with:
- **Fixed leverage** (default 1.4x, configurable)
- **Feature-based execution** (Standard vs Enhanced modes)
- **Atomic batch processing** with hanging protection
- **Portfolio weight management** via CSV/YAML files
- **Comprehensive safety checks** and margin monitoring
- **Telegram notifications** (optional)

## Key Features

### 🚀 Enhanced Execution Features
- **--batch-execution**: Fire all orders simultaneously, monitor in parallel
- **--smart-orders**: Market (<$10K) vs Limit (>$10K) based on order size
- **--hanging-protection**: 5-layer timeout and retry protection
- **--atomic-margin**: Validate entire batch before execution
- **Thread-Pool Monitoring**: No hanging on individual order fills
<<<<<<< HEAD
- **SmartOrderExecutor**: Executes orders in parallel batches with retry logic
=======
- **SmartOrderExecutor**: Prioritized batches with thread-pool concurrency
>>>>>>> 918cdd10

### 🛡️ Safety Systems
- **Margin Safety Cushion**: Configurable buffer (default 20%)
- **Position Size Limits**: Max 80% of net liquidation value
- **Emergency Leverage Threshold**: Auto-liquidation at 3.0x leverage
- **Data Integrity Validation**: FX rate tolerance and position verification

## Installation

1. Clone the repository:
```bash
git clone <repository-url>
cd ib_strategy_project
```

2. Create a virtual environment:
```bash
python -m venv venv
source venv/bin/activate  # On Windows: venv\Scripts\activate
```

3. Install dependencies:
```bash
pip install -r requirements.txt
```

4. Configure environment:
```bash
cp config/env.example .env
# Edit .env with your IB credentials and settings
```

## Configuration

Create `.env` file from template (see `config/env.example`):

```env
# Interactive Brokers
IB_GATEWAY_HOST=127.0.0.1
IB_GATEWAY_PORT=7497  # Paper: 7497, Live: 7496
IB_ACCOUNT_ID=DU1234567
IB_CLIENT_ID=1

# Strategy Settings
TARGET_LEVERAGE=1.4
EMERGENCY_LEVERAGE_THRESHOLD=3.0
MARGIN_CUSHION=0.2
MAX_PARALLEL_ORDERS=5
MAX_RUNTIME=1800

# Safety
DRY_RUN=true  # Set to false for live trading
```

**⚠️ Security**: Never commit your `.env` file! Keep credentials secure.

## Usage

### Quick Status Check
```bash
# Standard execution summary
python main.py --status

# Enhanced execution with detailed analysis
python main.py --status --batch-execution
```

### Execution Modes

#### Standard Mode (Default)
```bash
# Basic rebalancing - reliable and fast
python main.py

# With custom leverage
python main.py --leverage 1.2

# Dry run testing
python main.py --dry-run
```

#### Enhanced Features (Production-Grade)
```bash
# Enable batch execution for parallel processing
python main.py --batch-execution

# Smart order types based on order size
python main.py --smart-orders

# Advanced hanging protection
python main.py --hanging-protection

# Complete production setup
python main.py --batch-execution --smart-orders --hanging-protection --atomic-margin

# Conservative with extra safety
python main.py --batch-execution --margin-cushion 0.3 --max-parallel 2
```

### Portfolio Weight Files

#### CSV Format (`portfolio.csv`):
```csv
symbol,weight,sector
MSFT,0.13,Technology
AAPL,0.05,Technology
NVDA,0.10,Technology
GLD,0.10,Commodities
```

#### YAML Format (`portfolio.yaml`):
```yaml
portfolio:
  MSFT:
    weight: 0.13
    sector: Technology
  AAPL:
    weight: 0.05
    sector: Technology
  NVDA:
    weight: 0.10
    sector: Technology
  GLD:
    weight: 0.10
    sector: Commodities
```

**Note**: Weights must sum to 1.0

### Advanced Usage
```bash
# Custom portfolio file with enhanced features
python main.py --portfolio examples/portfolio.csv --batch-execution --smart-orders

# Force rebalance with production features
python main.py --force --batch-execution --hanging-protection --max-runtime 600

# Verbose logging for debugging
python main.py --verbose --batch-execution --dry-run
```

## Execution Features

| Feature | Standard Mode | Enhanced Features |
|---------|---------------|-------------------|
| **--batch-execution** | Sequential orders | Parallel batch execution |
| **--smart-orders** | Market orders only | Smart (Market/Limit based on size) |
| **--hanging-protection** | Basic timeout | 5-layer protection system |
| **--atomic-margin** | Basic validation | Atomic batch validation |
| **Monitoring** | Per-order loops | Thread-pool monitoring |
| **Use Case** | Simple, reliable | Complex, production-grade |

## Safety Features

### P0 Production Safeguards
1. **Watchdog Timer**: Kills hung processes automatically
2. **Atomic Margin Validation**: Prevents unsafe batch execution  
3. **Batch Execution**: No per-order hanging risks
4. **Config Isolation**: No hardcoded credentials
5. **Graceful Timeouts**: SIGINT/SIGTERM handling

### Risk Management
- **Margin Cushion**: Require 20% extra margin for safety
- **Position Limits**: Max 80% of account value in positions
- **Leverage Monitoring**: Real-time tracking with emergency stops
- **Fill Validation**: Accept only 80%+ fills, retry partial orders
- **Data Integrity**: Validate positions before rebalancing

## Monitoring & Alerts

### Portfolio Snapshots
After each rebalancing, JSON snapshots saved to `portfolio_snapshots/`:
```json
{
  "timestamp": "2024-01-15T14:30:00",
  "execution_features": ["batch_execution", "smart_orders"],
  "execution_time": 45.2,
  "orders_executed": 12,
  "margin_utilization": 0.546,
  "leverage": {"current": 1.38, "target": 1.4}
}
```

### Telegram Notifications
Configure in `.env`:
```env
TELEGRAM_BOT_TOKEN=your_bot_token
TELEGRAM_CHAT_ID=your_chat_id
```

## Development

### Running Tests
```bash
pytest tests/
```

### Code Quality
```bash
make format    # Format code
make type-check    # Type checking
make lint      # Linting
```

## Production Deployment

### Pre-flight Checklist
- [ ] Test with `--dry-run` extensively
- [ ] Verify `.env` configuration
- [ ] Set conservative leverage limits
- [ ] Configure margin cushions appropriately
- [ ] Test Telegram notifications
- [ ] Monitor first live runs closely

### Recommended Settings
```env
# Conservative production settings
TARGET_LEVERAGE=1.2
EMERGENCY_LEVERAGE_THRESHOLD=2.5
MARGIN_CUSHION=0.3
MAX_PARALLEL_ORDERS=3
MAX_RUNTIME=900
DRY_RUN=false
```

## Migration Notes

### From Previous Versions
- **Entry Point**: Use `main.py` (same as before)
- **Feature Selection**: Use feature flags instead of `--strategy` parameter
- **Enhanced Features**: Use `--batch-execution --smart-orders --hanging-protection` instead of `--strategy enhanced`
- **Configuration**: Move credentials to `.env` file (same as before)

### Feature Flag Migration
```bash
# Old way (deprecated)
python main.py --strategy enhanced

# New way (feature-based)
python main.py --batch-execution --smart-orders --hanging-protection --atomic-margin
```

## Core Modules

- `main.py` - Single canonical entrypoint with feature-based execution
- `src/strategy/fixed_leverage.py` - Standard fixed leverage strategy
- `src/strategy/enhanced_fixed_leverage.py` - Advanced batch execution strategy
- `src/execution/smart_executor.py` - Smart order executor with parallel batches
- `src/execution/batch_executor.py` - True parallel batch execution
- `src/execution/smart_executor.py` - Adaptive order executor with parallel batching and retry logic
- `src/portfolio/manager.py` - Portfolio management with safety checks
- `src/config/portfolio.py` - Default portfolio weights

## Risk Warnings

⚠️ **Important**:
- Always test with `--dry-run` first
- Monitor margin utilization closely (keep < 60%)
- Set conservative emergency thresholds
- Use paper trading for strategy validation
- Keep backups of working configurations
- Monitor first live runs manually
- Understand that leverage amplifies both gains and losses

## License

MIT License - see LICENSE file for details <|MERGE_RESOLUTION|>--- conflicted
+++ resolved
@@ -28,11 +28,9 @@
 - **--hanging-protection**: 5-layer timeout and retry protection
 - **--atomic-margin**: Validate entire batch before execution
 - **Thread-Pool Monitoring**: No hanging on individual order fills
-<<<<<<< HEAD
+
 - **SmartOrderExecutor**: Executes orders in parallel batches with retry logic
-=======
-- **SmartOrderExecutor**: Prioritized batches with thread-pool concurrency
->>>>>>> 918cdd10
+
 
 ### 🛡️ Safety Systems
 - **Margin Safety Cushion**: Configurable buffer (default 20%)
