--- conflicted
+++ resolved
@@ -66,7 +66,7 @@
 
 To load a different file, pass `--env-file my.env` (or use `docker run --env-file my.env`).
 
-<<<<<<< HEAD
+
 ### Windows Batch Example
 Create a simple batch script for quick setup and execution:
 
@@ -74,20 +74,7 @@
 @echo off
 call venv\Scripts\activate.bat
 python main.py --batch-execution
-=======
-### Docker
-
-Build the image and run the bot in an isolated container:
-
-```bash
-# Build image
-make docker-build
-
-# Run with your environment
-make docker-run         # uses .env
-# or specify a custom file
-ENV_FILE=prod.env make docker-run
->>>>>>> 8e7367bf
+
 ```
 
 ## Configuration
