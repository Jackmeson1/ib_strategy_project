--- conflicted
+++ resolved
@@ -445,14 +445,11 @@
 
             # Brief pause between batches
             if batch_idx < len(batches) - 1:
-<<<<<<< HEAD
-                time.sleep(2)
-
-=======
+
                 # Use IB.sleep so the event loop remains active during pauses
                 self.ib.sleep(2)
             
->>>>>>> 5bf034ed
+
             # Monitor leverage after each batch
             try:
                 current_leverage = self.portfolio_manager.get_portfolio_leverage()
