"""
Smart Order Executor with enhanced order management, margin control and retry
logic.

This executor runs orders in prioritized batches. Each batch executes
concurrently using a small thread pool to avoid hanging while containing risk.
For full fire-all-then-monitor behaviour see :class:`BatchOrderExecutor`.
"""
import signal
import threading
import time
from concurrent.futures import ThreadPoolExecutor, as_completed
from dataclasses import dataclass
from datetime import datetime
from enum import Enum
from typing import Dict, List, Optional

from ib_insync import IB, Contract, LimitOrder, MarketOrder
from ib_insync import Trade as IBTrade

from src.config.settings import Config
from src.core.types import ExecutionResult, Order, OrderAction, OrderStatus, RebalanceRequest, Trade
from src.portfolio.manager import PortfolioManager
<<<<<<< HEAD
from src.utils.logger import get_logger
from src.utils.delay import wait
=======
from .base_executor import BaseExecutor
>>>>>>> adbdd9f8


class OrderType(Enum):
    """Enhanced order types for smart execution."""
    MARKET = "MKT"
    LIMIT = "LMT"
    STOP = "STP"
    BRACKET = "BRACKET"


class OrderPriority(Enum):
    """Order execution priority levels."""
    HIGH = "HIGH"      # Large positions, immediate execution needed
    MEDIUM = "MEDIUM"   # Standard rebalancing
    LOW = "LOW"        # Small adjustments


@dataclass
class SmartOrder:
    """Enhanced order with retry logic and execution parameters."""
    base_order: Order
    order_type: OrderType = OrderType.LIMIT
    priority: OrderPriority = OrderPriority.MEDIUM
    limit_price: Optional[float] = None
    max_retries: int = 3
    retry_count: int = 0
    timeout_seconds: int = 120
    partial_fill_threshold: float = 0.8  # Consider 80%+ fill as success

    # Execution tracking
    total_filled: int = 0
    remaining_quantity: int = 0
    average_fill_price: float = 0.0
    ib_trades: List[IBTrade] = None

    def __post_init__(self):
        if self.ib_trades is None:
            self.ib_trades = []
        self.remaining_quantity = self.base_order.quantity


@dataclass
class MarginCheck:
    """Margin and buying power validation."""
    available_funds: float
    required_funds: float
    margin_cushion: float
    is_safe: bool
    warning_message: Optional[str] = None


class SmartOrderExecutor(BaseExecutor):
    """
    Production-ready executor using parallel batches and retry logic.

    Features
    -------
    - Smart order types (Limit, Market, Stop)
    - Parallel execution of each batch using ``ThreadPoolExecutor``
    - Retry logic for partial fills
    - Margin control and safety checks
    - Position sizing based on available funds
    """

    def __init__(
        self,
        ib: IB,
        portfolio_manager: PortfolioManager,
        config: Config,
        contracts: Dict[str, Contract]
    ):

        super().__init__(ib, portfolio_manager, config, contracts)
        

        # Execution parameters
        self.max_parallel_orders = 3  # Conservative parallel execution
        self.margin_cushion = 0.2     # 20% margin safety buffer

        # Order management
        self.active_orders: Dict[str, SmartOrder] = {}
        self.execution_lock = threading.Lock()

    def execute_rebalance(self, request: RebalanceRequest) -> ExecutionResult:
        """
        Execute rebalance with smart order management.
        
        Args:
            request: Rebalance request with target positions
            
        Returns:
            ExecutionResult with detailed execution info
        """
        start_time = time.time()
        self.logger.info(
            "Starting smart rebalance execution",
            target_leverage=request.target_leverage,
            reason=request.reason,
            dry_run=request.dry_run
        )

        try:
            # 1. Pre-flight margin check
            margin_check = self._check_margin_safety(request.target_positions)
            if not margin_check.is_safe:
                self.logger.error(f"Margin check failed: {margin_check.warning_message}")
                return ExecutionResult(
                    success=False,
                    orders_placed=[],
                    orders_failed=[],
                    total_commission=0,
                    execution_time=time.time() - start_time,
                    errors=[f"Margin safety violation: {margin_check.warning_message}"]
                )

            # 2. Calculate smart orders with position sizing
            smart_orders = self._calculate_smart_orders(
                request.target_positions,
                margin_check.available_funds
            )

            if not smart_orders:
                self.logger.info("No orders needed for rebalance")
                return ExecutionResult(
                    success=True,
                    orders_placed=[],
                    orders_failed=[],
                    total_commission=0,
                    execution_time=time.time() - start_time,
                    errors=[]
                )

            if request.dry_run:
                self.logger.info("DRY RUN: Would execute smart orders", orders=len(smart_orders))
                for order in smart_orders:
                    self.logger.info(
                        f"  {order.base_order.symbol}: {order.base_order.action.value} "
                        f"{order.base_order.quantity} shares ({order.order_type.value})"
                    )
                return ExecutionResult(
                    success=True,
                    orders_placed=[],
                    orders_failed=[],
                    total_commission=0,
                    execution_time=time.time() - start_time,
                    errors=[]
                )

            # 3. Execute with smart batching and retry logic
            return self._execute_smart_batches(smart_orders, request.target_leverage)

        except Exception as e:
            self.logger.error(f"Smart rebalance execution failed: {e}", exc_info=True)
            return ExecutionResult(
                success=False,
                orders_placed=[],
                orders_failed=[],
                total_commission=0,
                execution_time=time.time() - start_time,
                errors=[str(e)]
            )

    def _check_margin_safety(self, target_positions: Dict[str, int]) -> MarginCheck:
        """
        Comprehensive margin and buying power check before execution.
        
        Args:
            target_positions: Target positions to achieve
            
        Returns:
            MarginCheck with safety assessment
        """
        try:
            account = self.portfolio_manager.get_account_summary()
            current_positions = self.portfolio_manager.get_positions()

            available_funds = account.get('AvailableFunds', 0)
            buying_power = account.get('BuyingPower', 0)
            nlv = account.get('NetLiquidation', 0)

            # Calculate required funds for new positions
            required_funds = 0
            for symbol, target_qty in target_positions.items():
                current_qty = current_positions.get(symbol, type('obj', (object,), {'quantity': 0})).quantity
                qty_diff = target_qty - current_qty

                if qty_diff > 0:  # Only count additional purchases
                    # Get current market price
                    contract = self.contracts.get(symbol)
                    if contract:
                        ticker = self.ib.reqMktData(contract, '', False, False)
<<<<<<< HEAD
                        wait(1, self.ib)  # Wait for price
                        
=======
                        self.ib.sleep(1)  # Wait for price

>>>>>>> adbdd9f8
                        current_price = None
                        if ticker.last and ticker.last > 0:
                            current_price = ticker.last
                        elif ticker.close and ticker.close > 0:
                            current_price = ticker.close

                        self.ib.cancelMktData(contract)

                        if current_price:
                            required_funds += qty_diff * current_price

            # Apply margin cushion
            cushioned_required = required_funds * (1 + self.margin_cushion)

            # Safety checks
            is_safe = True
            warning_message = None

            if cushioned_required > available_funds:
                is_safe = False
                warning_message = (
                    f"Insufficient funds: Need ${cushioned_required:,.0f} "
                    f"but only ${available_funds:,.0f} available"
                )
            elif cushioned_required > buying_power * 0.8:  # Use max 80% of buying power
                is_safe = False
                warning_message = (
                    f"Would use {cushioned_required/buying_power:.1%} of buying power, "
                    f"exceeds 80% safety limit"
                )
            elif available_funds < nlv * 0.1:  # Keep 10% cash cushion
                is_safe = False
                warning_message = (
                    f"Insufficient cash cushion: ${available_funds:,.0f} is less than "
                    f"10% of account value ${nlv * 0.1:,.0f}"
                )

            self.logger.info(
                "Margin safety check",
                required_funds=f"${required_funds:,.0f}",
                available_funds=f"${available_funds:,.0f}",
                margin_cushion=f"{self.margin_cushion:.1%}",
                is_safe=is_safe
            )

            return MarginCheck(
                available_funds=available_funds,
                required_funds=required_funds,
                margin_cushion=self.margin_cushion,
                is_safe=is_safe,
                warning_message=warning_message
            )

        except Exception as e:
            self.logger.error(f"Margin check failed: {e}")
            return MarginCheck(
                available_funds=0,
                required_funds=0,
                margin_cushion=0,
                is_safe=False,
                warning_message=f"Margin check error: {str(e)}"
            )

    def _calculate_smart_orders(
        self,
        target_positions: Dict[str, int],
        available_funds: float
    ) -> List[SmartOrder]:
        """
        Calculate smart orders with position sizing and order type optimization.
        
        Args:
            target_positions: Target positions to achieve
            available_funds: Available funds for trading
            
        Returns:
            List of SmartOrder objects with optimal execution parameters
        """
        smart_orders = []
        current_positions = self.portfolio_manager.get_positions()

        # Calculate total required funds first
        total_required = 0
        order_requirements = []

        for symbol, target_qty in target_positions.items():
            current_qty = current_positions.get(symbol, type('obj', (object,), {'quantity': 0})).quantity
            qty_diff = target_qty - current_qty

            if abs(qty_diff) < 1:  # Skip negligible differences
                continue

            # Get current price for position sizing
            contract = self.contracts.get(symbol)
            if not contract:
                self.logger.warning(f"No contract found for {symbol}")
                continue

            # Get market data
            ticker = self.ib.reqMktData(contract, '', False, False)
<<<<<<< HEAD
            wait(0.5, self.ib)
            
=======
            self.ib.sleep(0.5)

>>>>>>> adbdd9f8
            current_price = None
            if ticker.last and ticker.last > 0:
                current_price = ticker.last
            elif ticker.close and ticker.close > 0:
                current_price = ticker.close

            self.ib.cancelMktData(contract)

            if not current_price:
                self.logger.warning(f"No price data for {symbol}")
                continue

            if qty_diff > 0:  # Only count purchases for fund requirements
                required = qty_diff * current_price
                total_required += required
                order_requirements.append((symbol, qty_diff, current_price, required))
            else:
                order_requirements.append((symbol, qty_diff, current_price, 0))

        # Apply position sizing if needed
        scaling_factor = 1.0
        if total_required > available_funds * 0.8:  # Use max 80% of available funds
            scaling_factor = (available_funds * 0.8) / total_required
            self.logger.warning(
                f"Position sizing applied: {scaling_factor:.2%} of original order sizes",
                total_required=f"${total_required:,.0f}",
                available=f"${available_funds:,.0f}"
            )

        # Create smart orders
        for symbol, qty_diff, current_price, required in order_requirements:
            # Apply scaling
            scaled_qty = int(qty_diff * scaling_factor) if qty_diff > 0 else qty_diff

            if abs(scaled_qty) < 1:
                continue

            action = OrderAction.BUY if scaled_qty > 0 else OrderAction.SELL
            base_order = Order(
                symbol=symbol,
                action=action,
                quantity=abs(scaled_qty)
            )

            # Determine order type and priority based on size and volatility
            order_value = abs(scaled_qty) * current_price
            order_type = self._determine_order_type(order_value, symbol)
            priority = self._determine_priority(order_value)

            # Set limit price for limit orders (conservative pricing)
            limit_price = None
            if order_type == OrderType.LIMIT:
                if action == OrderAction.BUY:
                    limit_price = current_price * 1.002  # 0.2% above market for buys
                else:
                    limit_price = current_price * 0.998  # 0.2% below market for sells

            smart_order = SmartOrder(
                base_order=base_order,
                order_type=order_type,
                priority=priority,
                limit_price=limit_price,
                max_retries=3 if order_value > 10000 else 2,  # More retries for large orders
                timeout_seconds=180 if order_value > 25000 else 120
            )

            smart_orders.append(smart_order)

            self.logger.info(
                f"Smart order created for {symbol}",
                action=action.value,
                quantity=abs(scaled_qty),
                order_type=order_type.value,
                priority=priority.value,
                value=f"${order_value:,.0f}"
            )

        return smart_orders

    def _determine_order_type(self, order_value: float, symbol: str) -> OrderType:
        """Determine optimal order type based on order size and market conditions."""
        if order_value > 50000 or order_value > 10000:  # Large orders use limit with wider spread
            return OrderType.LIMIT
        else:  # Small orders can use market
            return OrderType.MARKET

    def _determine_priority(self, order_value: float) -> OrderPriority:
        """Determine execution priority based on order size."""
        if order_value > 50000:
            return OrderPriority.HIGH
        elif order_value > 10000:
            return OrderPriority.MEDIUM
        else:
            return OrderPriority.LOW

    def _execute_smart_batches(
        self,
        smart_orders: List[SmartOrder],
        target_leverage: float
    ) -> ExecutionResult:
        """Execute smart orders in optimized batches with parallel processing.

        Each batch uses :func:`_execute_parallel_batch`, which places multiple
        orders concurrently using a thread pool limited by ``max_parallel_orders``.
        """
        start_time = time.time()
        all_trades = []
        all_failed = []
        all_errors = []
        total_commission = 0

        # Sort orders by priority
        smart_orders.sort(key=lambda x: (x.priority.value, -x.base_order.quantity))

        # Create batches with parallel execution capability
        batch_size = min(self.max_parallel_orders, len(smart_orders))
        batches = [
            smart_orders[i:i + batch_size]
            for i in range(0, len(smart_orders), batch_size)
        ]

        for batch_idx, batch in enumerate(batches):
            self.logger.info(f"Executing smart batch {batch_idx + 1}/{len(batches)} with {len(batch)} orders")

            # Execute batch with parallel processing
            batch_result = self._execute_parallel_batch(batch)
            all_trades.extend(batch_result.orders_placed)
            all_failed.extend(batch_result.orders_failed)
            all_errors.extend(batch_result.errors)
            total_commission += batch_result.total_commission

            # Brief pause between batches
            if batch_idx < len(batches) - 1:
<<<<<<< HEAD
                wait(2, self.ib)
=======

                # Use IB.sleep so the event loop remains active during pauses
                self.ib.sleep(2)
>>>>>>> adbdd9f8
            

            # Monitor leverage after each batch
            try:
                current_leverage = self.portfolio_manager.get_portfolio_leverage()
                self.logger.info(f"Leverage after batch {batch_idx + 1}: {current_leverage:.2f}x")

                if current_leverage > self.config.strategy.emergency_leverage_threshold:
                    self.logger.critical("Emergency leverage threshold exceeded")
                    break

            except Exception as e:
                self.logger.error(f"Failed to check leverage: {e}")

        success = len(all_failed) == 0 and len(all_errors) == 0

        return ExecutionResult(
            success=success,
            orders_placed=all_trades,
            orders_failed=all_failed,
            total_commission=total_commission,
            execution_time=time.time() - start_time,
            errors=all_errors
        )

    def _execute_parallel_batch(self, smart_orders: List[SmartOrder]) -> ExecutionResult:
        """Execute a batch of orders concurrently using a thread pool.

        Orders are submitted to a :class:`ThreadPoolExecutor` with at most
        ``self.max_parallel_orders`` workers so that multiple orders can be
        placed in parallel while avoiding excessive concurrency on the IB
        connection.
        """

        start_time = time.time()
        trades: List[Trade] = []
        failed: List[Order] = []
        errors: List[str] = []
        commission = 0

        max_order_timeout = max(order.timeout_seconds for order in smart_orders)

        self.logger.info(
            f"Starting parallel batch with {len(smart_orders)} orders"
        )

        with ThreadPoolExecutor(max_workers=min(len(smart_orders), self.max_parallel_orders)) as executor:
            future_map = {
                executor.submit(
                    self._execute_single_smart_order_with_timeout,
                    order,
                    max_order_timeout,
                ): order
                for order in smart_orders
            }

            for future in as_completed(future_map):
                order = future_map[future]
                try:
                    result = future.result()
                    if result:
                        trades.append(result)
                    else:
                        failed.append(order.base_order)
                        errors.append(f"Failed to execute {order.base_order.symbol}")
                except Exception as e:  # pragma: no cover - defensive
                    self.logger.error(f"Error executing {order.base_order.symbol}: {e}")
                    failed.append(order.base_order)
                    errors.append(f"{order.base_order.symbol}: {str(e)}")

        batch_time = time.time() - start_time
        self.logger.info(
            f"Parallel batch completed in {batch_time:.1f}s: Success: {len(trades)}, Failed: {len(failed)}"
        )

        return ExecutionResult(
            success=len(failed) == 0,
            orders_placed=trades,
            orders_failed=failed,
            total_commission=commission,
            execution_time=batch_time,
            errors=errors,
        )

    def _execute_single_smart_order_with_timeout(self, smart_order: SmartOrder, max_timeout: int) -> Optional[Trade]:
        """Execute single order with additional timeout protection."""
        def timeout_handler(signum, frame):
            raise TimeoutError(f"Order execution timeout for {smart_order.base_order.symbol}")

        # Set up timeout protection (Unix-like systems only)
        old_handler = None
        try:
            if hasattr(signal, 'SIGALRM'):
                old_handler = signal.signal(signal.SIGALRM, timeout_handler)
                signal.alarm(max_timeout + 30)  # Extra 30s buffer
        except (AttributeError, OSError):
            # Windows or other systems without SIGALRM
            pass

        try:
            return self._execute_single_smart_order(smart_order)
        except TimeoutError as e:
            self.logger.error(f"Timeout executing {smart_order.base_order.symbol}: {e}")
            return None
        finally:
            # Clean up timeout
            try:
                if hasattr(signal, 'SIGALRM') and old_handler is not None:
                    signal.alarm(0)
                    signal.signal(signal.SIGALRM, old_handler)
            except (AttributeError, OSError):
                pass

    def _execute_single_smart_order(self, smart_order: SmartOrder) -> Optional[Trade]:
        """Execute a single smart order with retry logic and partial fill handling - fixed hanging issues."""
        order_placed = False
        current_ib_trade = None

        for attempt in range(smart_order.max_retries + 1):
            try:
                self.logger.info(f"Executing {smart_order.base_order.symbol} (attempt {attempt + 1}/{smart_order.max_retries + 1})")

                # Cancel any previous order if it exists and isn't filled
                if current_ib_trade and not order_placed:
                    try:
                        self.ib.cancelOrder(current_ib_trade.order)
<<<<<<< HEAD
                        self.logger.info(f"Cancelled previous order for {smart_order.base_order.symbol}")
                        wait(0.5, self.ib)  # Brief pause after cancellation
=======
                        self.logger.info(
                            f"Cancelled previous order for {smart_order.base_order.symbol}"
                        )
                        # Keep event loop responsive while waiting
                        self.ib.sleep(0.5)
>>>>>>> adbdd9f8
                    except Exception as e:
                        self.logger.warning(f"Failed to cancel previous order: {e}")

                # Create appropriate IB order
                ib_order = self._create_ib_order(smart_order)

                # Place order
                contract = self.contracts[smart_order.base_order.symbol]
                current_ib_trade = self.ib.placeOrder(contract, ib_order)
                order_placed = True

                self.logger.info(
                    f"Order placed for {smart_order.base_order.symbol}: "
                    f"{ib_order.action} {ib_order.totalQuantity} @ {getattr(ib_order, 'lmtPrice', 'MARKET')}"
                )

                # Wait for execution with timeout
                filled_trade = self._wait_for_fill(current_ib_trade, smart_order.timeout_seconds)

                if filled_trade:
                    self.logger.info(f"Successfully executed {smart_order.base_order.symbol}")
                    return filled_trade
                else:
                    # Check for partial fill
                    partial_result = self._handle_partial_fill(smart_order, current_ib_trade)
                    if partial_result:
                        # If partial fill is acceptable, return what we got
                        self.logger.info(f"Accepting partial fill for {smart_order.base_order.symbol}")
                        return self._create_trade_from_partial(smart_order, current_ib_trade)

                    # Order failed or timed out - prepare for retry
                    smart_order.retry_count += 1
                    if smart_order.retry_count <= smart_order.max_retries:
                        self.logger.warning(
                            f"Order {smart_order.base_order.symbol} failed/timed out, "
                            f"will retry (attempt {smart_order.retry_count + 1})"
                        )

                        # Cancel the timed-out order before retrying
                        try:
                            if current_ib_trade:
                                self.ib.cancelOrder(current_ib_trade.order)
<<<<<<< HEAD
                                wait(1, self.ib)  # Wait for cancellation
=======
                                # Allow IB event loop to process cancellation
                                self.ib.sleep(1)
>>>>>>> adbdd9f8
                        except Exception as e:
                            self.logger.warning(f"Failed to cancel timed-out order: {e}")

                        order_placed = False
<<<<<<< HEAD
                        wait(2, self.ib)  # Brief pause before retry
=======
                        # Short pause before retry while keeping IB responsive
                        self.ib.sleep(2)
>>>>>>> adbdd9f8
                        continue
                    else:
                        self.logger.error(f"Max retries exceeded for {smart_order.base_order.symbol}")
                        break

            except Exception as e:
                self.logger.error(f"Error executing {smart_order.base_order.symbol}: {e}")
                smart_order.retry_count += 1

                # Cancel any stuck order
                if current_ib_trade and order_placed:
                    try:
                        self.ib.cancelOrder(current_ib_trade.order)
                        self.logger.info(f"Cancelled order due to error: {smart_order.base_order.symbol}")
                    except Exception as cancel_error:
                        self.logger.warning(f"Failed to cancel order after error: {cancel_error}")

                if smart_order.retry_count <= smart_order.max_retries:
                    order_placed = False
<<<<<<< HEAD
                    wait(3, self.ib)  # Longer pause on error
=======
                    # Give IB time after error before retrying
                    self.ib.sleep(3)
>>>>>>> adbdd9f8
                    continue
                else:
                    self.logger.error(f"Max retries exceeded for {smart_order.base_order.symbol} after error")
                    break

        # Clean up any remaining order
        if current_ib_trade and order_placed:
            try:
                self.ib.cancelOrder(current_ib_trade.order)
                self.logger.info(f"Final cleanup: cancelled order for {smart_order.base_order.symbol}")
            except Exception as e:
                self.logger.warning(f"Failed final order cleanup: {e}")

        return None

    def _create_ib_order(self, smart_order: SmartOrder):
        """Create appropriate IB order based on smart order configuration."""
        quantity = smart_order.remaining_quantity
        action = smart_order.base_order.action.value

        if smart_order.order_type == OrderType.MARKET:
            return MarketOrder(action=action, totalQuantity=quantity)

        elif smart_order.order_type == OrderType.LIMIT:
            return LimitOrder(
                action=action,
                totalQuantity=quantity,
                lmtPrice=smart_order.limit_price
            )

        else:  # Fallback to market
            return MarketOrder(action=action, totalQuantity=quantity)

    def _wait_for_fill(self, ib_trade: IBTrade, timeout_seconds: int) -> Optional[Trade]:
        """Wait for order to fill with timeout - fixed to prevent hanging."""
        start_time = time.time()
        check_interval = 0.5  # Check every 0.5 seconds instead of 1 second
        max_immediate_checks = 5  # Check immediately filled orders quickly

        # First, do a few quick checks for immediate fills (market orders)
        last_status = getattr(ib_trade.orderStatus, 'status', None)
        last_update = time.time()
        last_refresh = 0.0
        refresh_interval = 15  # Minimum seconds between reqIds calls
        stall_threshold = 10   # Time without status change before refresh

        for quick_check in range(max_immediate_checks):
<<<<<<< HEAD
            wait(0.1, self.ib)  # Very brief pause
            
            # Refresh order status
            self.ib.reqIds(-1)  # Refresh connection
            
=======
            self.ib.sleep(0.1)  # Very brief pause

            # Refresh connection if no status update
            if (
                time.time() - last_update > stall_threshold
                and time.time() - last_refresh > refresh_interval
            ):
                self.logger.debug("Refreshing connection via reqIds")
                self.ib.reqIds(-1)
                last_refresh = time.time()

>>>>>>> adbdd9f8
            # Check if already filled
            if hasattr(ib_trade.orderStatus, 'status'):
                status = ib_trade.orderStatus.status
                if status != last_status:
                    last_update = time.time()
                    last_status = status
                self.logger.debug(f"Order status check {quick_check + 1}: {status}")

                if status == 'Filled':
                    self.logger.info(f"Order {ib_trade.contract.symbol} filled immediately")
                    return self._create_trade_from_ib(ib_trade)
                elif status in ['Cancelled', 'ApiCancelled', 'Inactive']:
                    self.logger.warning(f"Order {ib_trade.contract.symbol} cancelled/inactive: {status}")
                    return None

        # If not immediately filled, do regular monitoring with timeout
        while time.time() - start_time < timeout_seconds:
<<<<<<< HEAD
            wait(check_interval, self.ib)
            
            # Refresh order status periodically
            if int(time.time() - start_time) % 5 == 0:  # Every 5 seconds
=======
            self.ib.sleep(check_interval)

            # Refresh connection if status hasn't changed
            if (
                time.time() - last_update > stall_threshold
                and time.time() - last_refresh > refresh_interval
            ):
                self.logger.debug("Refreshing connection via reqIds")
>>>>>>> adbdd9f8
                self.ib.reqIds(-1)
                last_refresh = time.time()

            # Check order status
            if hasattr(ib_trade.orderStatus, 'status'):
                status = ib_trade.orderStatus.status
                filled = getattr(ib_trade.orderStatus, 'filled', 0)
                remaining = getattr(ib_trade.orderStatus, 'remaining', 0)

                if status != last_status:
                    last_update = time.time()
                    last_status = status

                self.logger.debug(
                    f"Order {ib_trade.contract.symbol}: status={status}, "
                    f"filled={filled}, remaining={remaining}"
                )

                if status == 'Filled':
                    self.logger.info(f"Order {ib_trade.contract.symbol} completed")
                    return self._create_trade_from_ib(ib_trade)
                elif status in ['Cancelled', 'ApiCancelled', 'Inactive']:
                    self.logger.warning(f"Order {ib_trade.contract.symbol} cancelled: {status}")
                    return None
                elif filled > 0 and remaining == 0:
                    # Sometimes status doesn't update but fill info does
                    self.logger.info(f"Order {ib_trade.contract.symbol} detected as filled via fill count")
                    return self._create_trade_from_ib(ib_trade)

            # Check using isDone() as backup
            try:
                if ib_trade.isDone():
                    if hasattr(ib_trade.orderStatus, 'status') and ib_trade.orderStatus.status == 'Filled':
                        return self._create_trade_from_ib(ib_trade)
                    else:
                        self.logger.warning(f"Order {ib_trade.contract.symbol} done but not filled")
                        break
            except Exception as e:
                self.logger.warning(f"Error checking isDone() for {ib_trade.contract.symbol}: {e}")

        # Timeout reached
        self.logger.warning(
            f"Order {ib_trade.contract.symbol} timed out after {timeout_seconds}s. "
            f"Final status: {getattr(ib_trade.orderStatus, 'status', 'Unknown')}"
        )
        return None

    def _handle_partial_fill(self, smart_order: SmartOrder, ib_trade: IBTrade) -> bool:
        """Determine if partial fill is acceptable."""
        if hasattr(ib_trade.orderStatus, 'filled'):
            filled_qty = ib_trade.orderStatus.filled
            fill_ratio = filled_qty / smart_order.base_order.quantity

            if fill_ratio >= smart_order.partial_fill_threshold:
                self.logger.info(
                    f"Accepting partial fill for {smart_order.base_order.symbol}: "
                    f"{filled_qty}/{smart_order.base_order.quantity} ({fill_ratio:.1%})"
                )
                return True
            else:
                # Update remaining quantity for retry
                smart_order.total_filled += filled_qty
                smart_order.remaining_quantity = smart_order.base_order.quantity - smart_order.total_filled
                return False

        return False

    def _create_trade_from_partial(self, smart_order: SmartOrder, ib_trade: IBTrade) -> Trade:
        """Create trade object from partial fill."""
        filled_qty = getattr(ib_trade.orderStatus, 'filled', 0)
        avg_price = getattr(ib_trade.orderStatus, 'avgFillPrice', 0)

        return Trade(
            order_id=ib_trade.order.orderId,
            symbol=smart_order.base_order.symbol,
            action=smart_order.base_order.action,
            quantity=filled_qty,
            fill_price=avg_price,
            commission=0,  # Commission would be calculated separately
            timestamp=datetime.now(),
            status=OrderStatus.PARTIALLY_FILLED
        )


    def _create_trade_from_ib(self, ib_trade: IBTrade) -> Trade:
        """Create trade object from completed IB trade - enhanced error handling."""
        try:
            # Get order details with fallback values
            order_id = getattr(ib_trade.order, 'orderId', 0)
            symbol = getattr(ib_trade.contract, 'symbol', 'UNKNOWN')
            action_str = getattr(ib_trade.order, 'action', 'BUY')

            # Get fill details with validation
            filled_qty = getattr(ib_trade.orderStatus, 'filled', 0)
            avg_price = getattr(ib_trade.orderStatus, 'avgFillPrice', 0.0)

            # Validate fill data
            if filled_qty <= 0:
                self.logger.warning(f"Invalid filled quantity for {symbol}: {filled_qty}")
                filled_qty = getattr(ib_trade.order, 'totalQuantity', 0)

            if avg_price <= 0:
                self.logger.warning(f"Invalid fill price for {symbol}: {avg_price}")
                # Try to get a reasonable price estimate
                try:
                    ticker = self.ib.reqMktData(ib_trade.contract, '', False, False)
                    wait(0.5, self.ib)
                    if ticker.last and ticker.last > 0:
                        avg_price = ticker.last
                    elif ticker.close and ticker.close > 0:
                        avg_price = ticker.close
                    self.ib.cancelMktData(ib_trade.contract)
                except Exception as e:
                    self.logger.warning(f"Could not get market price for {symbol}: {e}")
                    avg_price = 1.0  # Fallback

            # Determine order status
            status = OrderStatus.FILLED
            if hasattr(ib_trade.orderStatus, 'status'):
                if ib_trade.orderStatus.status == 'PartiallyFilled':
                    status = OrderStatus.PARTIALLY_FILLED

            trade = Trade(
                order_id=order_id,
                symbol=symbol,
                action=OrderAction.BUY if action_str == 'BUY' else OrderAction.SELL,
                quantity=int(filled_qty),
                fill_price=float(avg_price),
                commission=0,  # Would be updated from execution reports
                timestamp=datetime.now(),
                status=status
            )

            self.logger.debug(f"Created trade: {symbol} {action_str} {filled_qty} @ ${avg_price:.2f}")
            return trade

        except Exception as e:
            self.logger.error(f"Error creating trade from IB trade: {e}")
            # Return a minimal trade object as fallback
            return Trade(
                order_id=0,
                symbol="ERROR",
                action=OrderAction.BUY,
                quantity=0,
                fill_price=0.0,
                commission=0,
                timestamp=datetime.now(),
                status=OrderStatus.FILLED
            )
<|MERGE_RESOLUTION|>--- conflicted
+++ resolved
@@ -21,12 +21,11 @@
 from src.config.settings import Config
 from src.core.types import ExecutionResult, Order, OrderAction, OrderStatus, RebalanceRequest, Trade
 from src.portfolio.manager import PortfolioManager
-<<<<<<< HEAD
+
 from src.utils.logger import get_logger
 from src.utils.delay import wait
-=======
+
 from .base_executor import BaseExecutor
->>>>>>> adbdd9f8
 
 
 class OrderType(Enum):
@@ -218,13 +217,10 @@
                     contract = self.contracts.get(symbol)
                     if contract:
                         ticker = self.ib.reqMktData(contract, '', False, False)
-<<<<<<< HEAD
+
                         wait(1, self.ib)  # Wait for price
                         
-=======
-                        self.ib.sleep(1)  # Wait for price
-
->>>>>>> adbdd9f8
+
                         current_price = None
                         if ticker.last and ticker.last > 0:
                             current_price = ticker.last
@@ -325,13 +321,10 @@
 
             # Get market data
             ticker = self.ib.reqMktData(contract, '', False, False)
-<<<<<<< HEAD
+
             wait(0.5, self.ib)
             
-=======
-            self.ib.sleep(0.5)
-
->>>>>>> adbdd9f8
+
             current_price = None
             if ticker.last and ticker.last > 0:
                 current_price = ticker.last
@@ -465,13 +458,9 @@
 
             # Brief pause between batches
             if batch_idx < len(batches) - 1:
-<<<<<<< HEAD
+
                 wait(2, self.ib)
-=======
-
-                # Use IB.sleep so the event loop remains active during pauses
-                self.ib.sleep(2)
->>>>>>> adbdd9f8
+
             
 
             # Monitor leverage after each batch
@@ -598,16 +587,10 @@
                 if current_ib_trade and not order_placed:
                     try:
                         self.ib.cancelOrder(current_ib_trade.order)
-<<<<<<< HEAD
+
                         self.logger.info(f"Cancelled previous order for {smart_order.base_order.symbol}")
                         wait(0.5, self.ib)  # Brief pause after cancellation
-=======
-                        self.logger.info(
-                            f"Cancelled previous order for {smart_order.base_order.symbol}"
-                        )
-                        # Keep event loop responsive while waiting
-                        self.ib.sleep(0.5)
->>>>>>> adbdd9f8
+
                     except Exception as e:
                         self.logger.warning(f"Failed to cancel previous order: {e}")
 
@@ -650,22 +633,16 @@
                         try:
                             if current_ib_trade:
                                 self.ib.cancelOrder(current_ib_trade.order)
-<<<<<<< HEAD
+
                                 wait(1, self.ib)  # Wait for cancellation
-=======
-                                # Allow IB event loop to process cancellation
-                                self.ib.sleep(1)
->>>>>>> adbdd9f8
+
                         except Exception as e:
                             self.logger.warning(f"Failed to cancel timed-out order: {e}")
 
                         order_placed = False
-<<<<<<< HEAD
+
                         wait(2, self.ib)  # Brief pause before retry
-=======
-                        # Short pause before retry while keeping IB responsive
-                        self.ib.sleep(2)
->>>>>>> adbdd9f8
+
                         continue
                     else:
                         self.logger.error(f"Max retries exceeded for {smart_order.base_order.symbol}")
@@ -685,12 +662,9 @@
 
                 if smart_order.retry_count <= smart_order.max_retries:
                     order_placed = False
-<<<<<<< HEAD
+
                     wait(3, self.ib)  # Longer pause on error
-=======
-                    # Give IB time after error before retrying
-                    self.ib.sleep(3)
->>>>>>> adbdd9f8
+
                     continue
                 else:
                     self.logger.error(f"Max retries exceeded for {smart_order.base_order.symbol} after error")
@@ -738,13 +712,7 @@
         stall_threshold = 10   # Time without status change before refresh
 
         for quick_check in range(max_immediate_checks):
-<<<<<<< HEAD
-            wait(0.1, self.ib)  # Very brief pause
-            
-            # Refresh order status
-            self.ib.reqIds(-1)  # Refresh connection
-            
-=======
+
             self.ib.sleep(0.1)  # Very brief pause
 
             # Refresh connection if no status update
@@ -756,7 +724,6 @@
                 self.ib.reqIds(-1)
                 last_refresh = time.time()
 
->>>>>>> adbdd9f8
             # Check if already filled
             if hasattr(ib_trade.orderStatus, 'status'):
                 status = ib_trade.orderStatus.status
@@ -774,12 +741,7 @@
 
         # If not immediately filled, do regular monitoring with timeout
         while time.time() - start_time < timeout_seconds:
-<<<<<<< HEAD
-            wait(check_interval, self.ib)
-            
-            # Refresh order status periodically
-            if int(time.time() - start_time) % 5 == 0:  # Every 5 seconds
-=======
+
             self.ib.sleep(check_interval)
 
             # Refresh connection if status hasn't changed
@@ -788,7 +750,7 @@
                 and time.time() - last_refresh > refresh_interval
             ):
                 self.logger.debug("Refreshing connection via reqIds")
->>>>>>> adbdd9f8
+
                 self.ib.reqIds(-1)
                 last_refresh = time.time()
 
