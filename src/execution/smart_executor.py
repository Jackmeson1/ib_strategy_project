
"""Smart Order Executor with enhanced order management, margin control and
parallel batch execution.

This executor runs orders in small batches using a thread pool so multiple
orders can be processed concurrently. It includes extensive retry logic,
margin checks and partial fill handling to address production-level issues
seen with simple market orders.
<<<<<<< HEAD

For full fire-all-then-monitor behaviour see :class:`BatchOrderExecutor`.
=======
>>>>>>> 35d49f94
"""

import signal
import threading
import time
from concurrent.futures import ThreadPoolExecutor, as_completed
from dataclasses import dataclass
from datetime import datetime
from enum import Enum
from typing import Dict, List, Optional

from ib_insync import IB, Contract, LimitOrder, MarketOrder
from ib_insync import Trade as IBTrade

from src.config.settings import Config
from src.core.types import ExecutionResult, Order, OrderAction, OrderStatus, RebalanceRequest, Trade
from src.portfolio.manager import PortfolioManager
from src.utils.delay import wait

from .base_executor import BaseExecutor


class OrderType(Enum):
    """Enhanced order types for smart execution."""

    MARKET = "MKT"
    LIMIT = "LMT"
    STOP = "STP"
    BRACKET = "BRACKET"


class OrderPriority(Enum):
    """Order execution priority levels."""

    HIGH = "HIGH"  # Large positions, immediate execution needed
    MEDIUM = "MEDIUM"  # Standard rebalancing
    LOW = "LOW"  # Small adjustments


@dataclass
class SmartOrder:
    """Enhanced order with retry logic and execution parameters."""

    base_order: Order
    order_type: OrderType = OrderType.LIMIT
    priority: OrderPriority = OrderPriority.MEDIUM
    limit_price: Optional[float] = None
    max_retries: int = 3
    retry_count: int = 0
    timeout_seconds: int = 120
    partial_fill_threshold: float = 0.8  # Consider 80%+ fill as success

    # Execution tracking
    total_filled: int = 0
    remaining_quantity: int = 0
    average_fill_price: float = 0.0
    ib_trades: List[IBTrade] = None

    def __post_init__(self):
        if self.ib_trades is None:
            self.ib_trades = []
        self.remaining_quantity = self.base_order.quantity


@dataclass
class MarginCheck:
    """Margin and buying power validation."""

    available_funds: float
    required_funds: float
    margin_cushion: float
    is_safe: bool
    warning_message: Optional[str] = None


class SmartOrderExecutor(BaseExecutor):
    """
    Production-ready executor using parallel batches and retry logic.

    Features
    -------
    - Smart order types (Limit, Market, Stop)
    - Parallel execution of each batch using ``ThreadPoolExecutor``
    - Retry logic for partial fills
    - Margin control and safety checks
    - Position sizing based on available funds
    """

    def __init__(
        self,
        ib: IB,
        portfolio_manager: PortfolioManager,
        config: Config,
        contracts: Dict[str, Contract],
    ):

        super().__init__(ib, portfolio_manager, config, contracts)

        # Execution parameters
        self.max_parallel_orders = 3  # Conservative parallel execution
        self.margin_cushion = 0.2  # 20% margin safety buffer

        # Order management
        self.active_orders: Dict[str, SmartOrder] = {}
        self.execution_lock = threading.Lock()

        # Register disconnect handler
        if hasattr(self.ib, "disconnectedEvent"):
            self.ib.disconnectedEvent += self._on_ib_disconnect

    def execute_rebalance(self, request: RebalanceRequest) -> ExecutionResult:
        """
        Execute rebalance with smart order management.

        Args:
            request: Rebalance request with target positions

        Returns:
            ExecutionResult with detailed execution info
        """
        start_time = time.time()
        self.logger.info(
            "Starting smart rebalance execution",
            target_leverage=request.target_leverage,
            reason=request.reason,
            dry_run=request.dry_run,
        )

        try:
            # 1. Pre-flight margin check
            margin_check = self._check_margin_safety(request.target_positions)
            if not margin_check.is_safe:
                self.logger.error(f"Margin check failed: {margin_check.warning_message}")
                return ExecutionResult(
                    success=False,
                    orders_placed=[],
                    orders_failed=[],
                    total_commission=0,
                    execution_time=time.time() - start_time,
                    errors=[f"Margin safety violation: {margin_check.warning_message}"],
                )

            # 2. Calculate smart orders with position sizing
            smart_orders = self._calculate_smart_orders(
                request.target_positions, margin_check.available_funds
            )

            if not smart_orders:
                self.logger.info("No orders needed for rebalance")
                return ExecutionResult(
                    success=True,
                    orders_placed=[],
                    orders_failed=[],
                    total_commission=0,
                    execution_time=time.time() - start_time,
                    errors=[],
                )

            if request.dry_run:
                self.logger.info("DRY RUN: Would execute smart orders", orders=len(smart_orders))
                for order in smart_orders:
                    self.logger.info(
                        f"  {order.base_order.symbol}: {order.base_order.action.value} "
                        f"{order.base_order.quantity} shares ({order.order_type.value})"
                    )
                return ExecutionResult(
                    success=True,
                    orders_placed=[],
                    orders_failed=[],
                    total_commission=0,
                    execution_time=time.time() - start_time,
                    errors=[],
                )

            # 3. Execute with smart batching and retry logic
            return self._execute_smart_batches(smart_orders, request.target_leverage)

        except Exception as e:
            self.logger.error(f"Smart rebalance execution failed: {e}", exc_info=True)
            return ExecutionResult(
                success=False,
                orders_placed=[],
                orders_failed=[],
                total_commission=0,
                execution_time=time.time() - start_time,
                errors=[str(e)],
            )

    def _check_margin_safety(self, target_positions: Dict[str, int]) -> MarginCheck:
        """
        Comprehensive margin and buying power check before execution.

        Args:
            target_positions: Target positions to achieve

        Returns:
            MarginCheck with safety assessment
        """
        try:
            account = self.portfolio_manager.get_account_summary()
            current_positions = self.portfolio_manager.get_positions()

            available_funds = account.get("AvailableFunds", 0)
            buying_power = account.get("BuyingPower", 0)
            nlv = account.get("NetLiquidation", 0)

            # Calculate required funds for new positions
            required_funds = 0
            for symbol, target_qty in target_positions.items():
                current_qty = current_positions.get(
                    symbol, type("obj", (object,), {"quantity": 0})
                ).quantity
                qty_diff = target_qty - current_qty

                if qty_diff > 0:  # Only count additional purchases
                    # Get current market price
                    contract = self.contracts.get(symbol)
                    if contract:

                        ticker = self.ib.reqMktData(contract, "", False, False)

                        wait(1, self.ib)  # Wait for price

                        current_price = None
                        if ticker.last and ticker.last > 0:
                            current_price = ticker.last
                        elif ticker.close and ticker.close > 0:
                            current_price = ticker.close

                        self.ib.cancelMktData(contract)

                        if current_price:
                            required_funds += qty_diff * current_price

            # Apply margin cushion
            cushioned_required = required_funds * (1 + self.margin_cushion)

            # Safety checks
            is_safe = True
            warning_message = None

            if cushioned_required > available_funds:
                is_safe = False
                warning_message = (
                    f"Insufficient funds: Need ${cushioned_required:,.0f} "
                    f"but only ${available_funds:,.0f} available"
                )
            elif cushioned_required > buying_power * 0.8:  # Use max 80% of buying power
                is_safe = False
                warning_message = (
                    f"Would use {cushioned_required/buying_power:.1%} of buying power, "
                    f"exceeds 80% safety limit"
                )
            elif available_funds < nlv * 0.1:  # Keep 10% cash cushion
                is_safe = False
                warning_message = (
                    f"Insufficient cash cushion: ${available_funds:,.0f} is less than "
                    f"10% of account value ${nlv * 0.1:,.0f}"
                )

            self.logger.info(
                "Margin safety check",
                required_funds=f"${required_funds:,.0f}",
                available_funds=f"${available_funds:,.0f}",
                margin_cushion=f"{self.margin_cushion:.1%}",
                is_safe=is_safe,
            )

            return MarginCheck(
                available_funds=available_funds,
                required_funds=required_funds,
                margin_cushion=self.margin_cushion,
                is_safe=is_safe,
                warning_message=warning_message,
            )

        except Exception as e:
            self.logger.error(f"Margin check failed: {e}")
            return MarginCheck(
                available_funds=0,
                required_funds=0,
                margin_cushion=0,
                is_safe=False,
                warning_message=f"Margin check error: {str(e)}",
            )

    def _calculate_smart_orders(
        self, target_positions: Dict[str, int], available_funds: float
    ) -> List[SmartOrder]:
        """
        Calculate smart orders with position sizing and order type optimization.

        Args:
            target_positions: Target positions to achieve
            available_funds: Available funds for trading

        Returns:
            List of SmartOrder objects with optimal execution parameters
        """
        smart_orders = []
        current_positions = self.portfolio_manager.get_positions()

        # Calculate total required funds first
        total_required = 0
        order_requirements = []

        for symbol, target_qty in target_positions.items():
            current_qty = current_positions.get(
                symbol, type("obj", (object,), {"quantity": 0})
            ).quantity
            qty_diff = target_qty - current_qty

            if abs(qty_diff) < 1:  # Skip negligible differences
                continue

            # Get current price for position sizing
            contract = self.contracts.get(symbol)
            if not contract:
                self.logger.warning(f"No contract found for {symbol}")
                continue

            # Get market data

            ticker = self.ib.reqMktData(contract, "", False, False)

            wait(0.5, self.ib)

            current_price = None
            if ticker.last and ticker.last > 0:
                current_price = ticker.last
            elif ticker.close and ticker.close > 0:
                current_price = ticker.close

            self.ib.cancelMktData(contract)

            if not current_price:
                self.logger.warning(f"No price data for {symbol}")
                continue

            if qty_diff > 0:  # Only count purchases for fund requirements
                required = qty_diff * current_price
                total_required += required
                order_requirements.append((symbol, qty_diff, current_price, required))
            else:
                order_requirements.append((symbol, qty_diff, current_price, 0))

        # Apply position sizing if needed
        scaling_factor = 1.0
        if total_required > available_funds * 0.8:  # Use max 80% of available funds
            scaling_factor = (available_funds * 0.8) / total_required
            self.logger.warning(
                f"Position sizing applied: {scaling_factor:.2%} of original order sizes",
                total_required=f"${total_required:,.0f}",
                available=f"${available_funds:,.0f}",
            )

        # Create smart orders
        for symbol, qty_diff, current_price, _required in order_requirements:
            # Apply scaling
            scaled_qty = int(qty_diff * scaling_factor) if qty_diff > 0 else qty_diff

            if abs(scaled_qty) < 1:
                continue

            action = OrderAction.BUY if scaled_qty > 0 else OrderAction.SELL
            base_order = Order(symbol=symbol, action=action, quantity=abs(scaled_qty))

            # Determine order type and priority based on size and volatility
            order_value = abs(scaled_qty) * current_price
            order_type = self._determine_order_type(order_value, symbol)
            priority = self._determine_priority(order_value)

            # Set limit price for limit orders (conservative pricing)
            limit_price = None
            if order_type == OrderType.LIMIT:
                if action == OrderAction.BUY:
                    limit_price = current_price * 1.002  # 0.2% above market for buys
                else:
                    limit_price = current_price * 0.998  # 0.2% below market for sells

            smart_order = SmartOrder(
                base_order=base_order,
                order_type=order_type,
                priority=priority,
                limit_price=limit_price,
                max_retries=3 if order_value > 10000 else 2,  # More retries for large orders
                timeout_seconds=180 if order_value > 25000 else 120,
            )

            smart_orders.append(smart_order)

            self.logger.info(
                f"Smart order created for {symbol}",
                action=action.value,
                quantity=abs(scaled_qty),
                order_type=order_type.value,
                priority=priority.value,
                value=f"${order_value:,.0f}",
            )

        return smart_orders

    def _determine_order_type(self, order_value: float, symbol: str) -> OrderType:
        """Determine optimal order type based on order size and market conditions."""
        if order_value > 50000 or order_value > 10000:  # Large orders use limit with wider spread
            return OrderType.LIMIT
        else:  # Small orders can use market
            return OrderType.MARKET

    def _determine_priority(self, order_value: float) -> OrderPriority:
        """Determine execution priority based on order size."""
        if order_value > 50000:
            return OrderPriority.HIGH
        elif order_value > 10000:
            return OrderPriority.MEDIUM
        else:
            return OrderPriority.LOW

    def _execute_smart_batches(
        self, smart_orders: List[SmartOrder], target_leverage: float
    ) -> ExecutionResult:
        """Execute smart orders in optimized batches with parallel processing.

        Each batch uses :func:`_execute_parallel_batch`, which places multiple
        orders concurrently using a thread pool limited by ``max_parallel_orders``.
        """
        start_time = time.time()
        all_trades = []
        all_failed = []
        all_errors = []
        total_commission = 0

        # Sort orders by priority
        smart_orders.sort(key=lambda x: (x.priority.value, -x.base_order.quantity))

        # Create batches with parallel execution capability
        batch_size = min(self.max_parallel_orders, len(smart_orders))
        batches = [
            smart_orders[i : i + batch_size] for i in range(0, len(smart_orders), batch_size)
        ]

        for batch_idx, batch in enumerate(batches):
            self.logger.info(
                f"Executing smart batch {batch_idx + 1}/{len(batches)} with {len(batch)} orders"
            )

            # Execute batch with parallel processing
            batch_result = self._execute_parallel_batch(batch)
            all_trades.extend(batch_result.orders_placed)
            all_failed.extend(batch_result.orders_failed)
            all_errors.extend(batch_result.errors)
            total_commission += batch_result.total_commission

            # Brief pause between batches
            if batch_idx < len(batches) - 1:

                wait(2, self.ib)

            # Monitor leverage after each batch
            try:
                current_leverage = self.portfolio_manager.get_portfolio_leverage()
                self.logger.info(f"Leverage after batch {batch_idx + 1}: {current_leverage:.2f}x")

                if current_leverage > self.config.strategy.emergency_leverage_threshold:
                    self.logger.critical("Emergency leverage threshold exceeded")
                    break

            except Exception as e:
                self.logger.error(f"Failed to check leverage: {e}")

        success = len(all_failed) == 0 and len(all_errors) == 0

        return ExecutionResult(
            success=success,
            orders_placed=all_trades,
            orders_failed=all_failed,
            total_commission=total_commission,
            execution_time=time.time() - start_time,
            errors=all_errors,
        )

    def _execute_parallel_batch(self, smart_orders: List[SmartOrder]) -> ExecutionResult:
        """Execute a batch of orders concurrently using a thread pool.

        Orders are submitted to a :class:`ThreadPoolExecutor` with at most
        ``self.max_parallel_orders`` workers so that multiple orders can be
        placed in parallel while avoiding excessive concurrency on the IB
        connection.
        """

        start_time = time.time()
        trades: List[Trade] = []
        failed: List[Order] = []
        errors: List[str] = []
        commission = 0

        max_order_timeout = max(order.timeout_seconds for order in smart_orders)

        self.logger.info(f"Starting parallel batch with {len(smart_orders)} orders")

        with ThreadPoolExecutor(
            max_workers=min(len(smart_orders), self.max_parallel_orders)
        ) as executor:
            future_map = {
                executor.submit(
                    self._execute_single_smart_order_with_timeout,
                    order,
                    max_order_timeout,
                ): order
                for order in smart_orders
            }

            for future in as_completed(future_map):
                order = future_map[future]
                try:
                    result = future.result()
                    if result:
                        trades.append(result)
                    else:
                        failed.append(order.base_order)
                        errors.append(f"Failed to execute {order.base_order.symbol}")
                except Exception as e:  # pragma: no cover - defensive
                    self.logger.error(f"Error executing {order.base_order.symbol}: {e}")
                    failed.append(order.base_order)
                    errors.append(f"{order.base_order.symbol}: {str(e)}")

        batch_time = time.time() - start_time
        self.logger.info(
            f"Parallel batch completed in {batch_time:.1f}s: Success: {len(trades)}, Failed: {len(failed)}"
        )

        return ExecutionResult(
            success=len(failed) == 0,
            orders_placed=trades,
            orders_failed=failed,
            total_commission=commission,
            execution_time=batch_time,
            errors=errors,
        )

    def _execute_single_smart_order_with_timeout(
        self, smart_order: SmartOrder, max_timeout: int
    ) -> Optional[Trade]:
        """Execute single order with additional timeout protection."""

        def timeout_handler(signum, frame):
            raise TimeoutError(f"Order execution timeout for {smart_order.base_order.symbol}")

        # Set up timeout protection (Unix-like systems only)
        old_handler = None
        try:
            if hasattr(signal, "SIGALRM"):
                old_handler = signal.signal(signal.SIGALRM, timeout_handler)
                signal.alarm(max_timeout + 30)  # Extra 30s buffer
        except (AttributeError, OSError):
            # Windows or other systems without SIGALRM
            pass

        try:
            return self._execute_single_smart_order(smart_order)
        except TimeoutError as e:
            self.logger.error(f"Timeout executing {smart_order.base_order.symbol}: {e}")
            return None
        finally:
            # Clean up timeout
            try:
                if hasattr(signal, "SIGALRM") and old_handler is not None:
                    signal.alarm(0)
                    signal.signal(signal.SIGALRM, old_handler)
            except (AttributeError, OSError):
                pass

    def _execute_single_smart_order(self, smart_order: SmartOrder) -> Optional[Trade]:
        """Execute a single smart order with retry logic and partial fill handling - fixed hanging issues."""
        order_placed = False
        current_ib_trade = None

        for attempt in range(smart_order.max_retries + 1):
            try:
                self.logger.info(
                    f"Executing {smart_order.base_order.symbol} (attempt {attempt + 1}/{smart_order.max_retries + 1})"
                )

                # Cancel any previous order if it exists and isn't filled
                if current_ib_trade and not order_placed:
                    try:
                        self.ib.cancelOrder(current_ib_trade.order)

                        self.logger.info(
                            f"Cancelled previous order for {smart_order.base_order.symbol}"
                        )
                        wait(0.5, self.ib)  # Brief pause after cancellation

                    except Exception as e:
                        self.logger.warning(f"Failed to cancel previous order: {e}")

                # Create appropriate IB order
                ib_order = self._create_ib_order(smart_order)

                # Place order
                contract = self.contracts[smart_order.base_order.symbol]
                current_ib_trade = self.ib.placeOrder(contract, ib_order)
                order_placed = True

                self.logger.info(
                    f"Order placed for {smart_order.base_order.symbol}: "
                    f"{ib_order.action} {ib_order.totalQuantity} @ {getattr(ib_order, 'lmtPrice', 'MARKET')}"
                )

                # Wait for execution with timeout
                filled_trade = self._wait_for_fill(current_ib_trade, smart_order.timeout_seconds)

                if filled_trade:
                    self.logger.info(f"Successfully executed {smart_order.base_order.symbol}")
                    return filled_trade
                else:
                    # Check for partial fill
                    partial_result = self._handle_partial_fill(smart_order, current_ib_trade)
                    if partial_result:
                        # If partial fill is acceptable, return what we got
                        self.logger.info(
                            f"Accepting partial fill for {smart_order.base_order.symbol}"
                        )
                        return self._create_trade_from_partial(smart_order, current_ib_trade)

                    # Order failed or timed out - prepare for retry
                    smart_order.retry_count += 1
                    if smart_order.retry_count <= smart_order.max_retries:
                        self.logger.warning(
                            f"Order {smart_order.base_order.symbol} failed/timed out, "
                            f"will retry (attempt {smart_order.retry_count + 1})"
                        )

                        # Cancel the timed-out order before retrying
                        try:
                            if current_ib_trade:
                                self.ib.cancelOrder(current_ib_trade.order)

                                wait(1, self.ib)  # Wait for cancellation

                        except Exception as e:
                            self.logger.warning(f"Failed to cancel timed-out order: {e}")

                        order_placed = False

                        wait(2, self.ib)  # Brief pause before retry

                        continue
                    else:
                        self.logger.error(
                            f"Max retries exceeded for {smart_order.base_order.symbol}"
                        )
                        break

            except Exception as e:
                self.logger.error(f"Error executing {smart_order.base_order.symbol}: {e}")
                smart_order.retry_count += 1

                # Cancel any stuck order
                if current_ib_trade and order_placed:
                    try:
                        self.ib.cancelOrder(current_ib_trade.order)
                        self.logger.info(
                            f"Cancelled order due to error: {smart_order.base_order.symbol}"
                        )
                    except Exception as cancel_error:
                        self.logger.warning(f"Failed to cancel order after error: {cancel_error}")

                if smart_order.retry_count <= smart_order.max_retries:
                    order_placed = False

                    wait(3, self.ib)  # Longer pause on error

                    continue
                else:
                    self.logger.error(
                        f"Max retries exceeded for {smart_order.base_order.symbol} after error"
                    )
                    break

        # Clean up any remaining order
        if current_ib_trade and order_placed:
            try:
                self.ib.cancelOrder(current_ib_trade.order)
                self.logger.info(
                    f"Final cleanup: cancelled order for {smart_order.base_order.symbol}"
                )
            except Exception as e:
                self.logger.warning(f"Failed final order cleanup: {e}")

        return None

    def _create_ib_order(self, smart_order: SmartOrder):
        """Create appropriate IB order based on smart order configuration."""
        quantity = smart_order.remaining_quantity
        action = smart_order.base_order.action.value

        if smart_order.order_type == OrderType.MARKET:
            return MarketOrder(action=action, totalQuantity=quantity)

        elif smart_order.order_type == OrderType.LIMIT:
            return LimitOrder(
                action=action, totalQuantity=quantity, lmtPrice=smart_order.limit_price
            )

        else:  # Fallback to market
            return MarketOrder(action=action, totalQuantity=quantity)

    def _wait_for_fill(self, ib_trade: IBTrade, timeout_seconds: int) -> Optional[Trade]:
        """Wait for order to fill with timeout - fixed to prevent hanging."""
        start_time = time.time()
        check_interval = 0.5  # Check every 0.5 seconds instead of 1 second
        max_immediate_checks = 5  # Check immediately filled orders quickly

        # First, do a few quick checks for immediate fills (market orders)
        last_status = getattr(ib_trade.orderStatus, "status", None)
        last_update = time.time()
        last_refresh = 0.0
        refresh_interval = 15  # Minimum seconds between reqIds calls
        stall_threshold = 10  # Time without status change before refresh

        for quick_check in range(max_immediate_checks):

            self.ib.sleep(0.1)  # Very brief pause

            # Refresh connection if no status update
            if (
                time.time() - last_update > stall_threshold
                and time.time() - last_refresh > refresh_interval
            ):
                self.logger.debug("Refreshing connection via reqIds")
                self.ib.reqIds(-1)
                last_refresh = time.time()

            # Check if already filled
            if hasattr(ib_trade.orderStatus, "status"):
                status = ib_trade.orderStatus.status
                if status != last_status:
                    last_update = time.time()
                    last_status = status
                self.logger.debug(f"Order status check {quick_check + 1}: {status}")

                if status == "Filled":
                    self.logger.info(f"Order {ib_trade.contract.symbol} filled immediately")
                    return self._create_trade_from_ib(ib_trade)
                elif status in ["Cancelled", "ApiCancelled", "Inactive"]:
                    self.logger.warning(
                        f"Order {ib_trade.contract.symbol} cancelled/inactive: {status}"
                    )
                    return None

        # If not immediately filled, do regular monitoring with timeout
        while time.time() - start_time < timeout_seconds:

            self.ib.sleep(check_interval)

            # Refresh connection if status hasn't changed
            if (
                time.time() - last_update > stall_threshold
                and time.time() - last_refresh > refresh_interval
            ):
                self.logger.debug("Refreshing connection via reqIds")

                self.ib.reqIds(-1)
                last_refresh = time.time()

            # Check order status
            if hasattr(ib_trade.orderStatus, "status"):
                status = ib_trade.orderStatus.status
                filled = getattr(ib_trade.orderStatus, "filled", 0)
                remaining = getattr(ib_trade.orderStatus, "remaining", 0)

                if status != last_status:
                    last_update = time.time()
                    last_status = status

                self.logger.debug(
                    f"Order {ib_trade.contract.symbol}: status={status}, "
                    f"filled={filled}, remaining={remaining}"
                )

                if status == "Filled":
                    self.logger.info(f"Order {ib_trade.contract.symbol} completed")
                    return self._create_trade_from_ib(ib_trade)
                elif status in ["Cancelled", "ApiCancelled", "Inactive"]:
                    self.logger.warning(f"Order {ib_trade.contract.symbol} cancelled: {status}")
                    return None
                elif filled > 0 and remaining == 0:
                    # Sometimes status doesn't update but fill info does
                    self.logger.info(
                        f"Order {ib_trade.contract.symbol} detected as filled via fill count"
                    )
                    return self._create_trade_from_ib(ib_trade)

            # Check using isDone() as backup
            try:
                if ib_trade.isDone():
                    if (
                        hasattr(ib_trade.orderStatus, "status")
                        and ib_trade.orderStatus.status == "Filled"
                    ):
                        return self._create_trade_from_ib(ib_trade)
                    else:
                        self.logger.warning(f"Order {ib_trade.contract.symbol} done but not filled")
                        break
            except Exception as e:
                self.logger.warning(f"Error checking isDone() for {ib_trade.contract.symbol}: {e}")

        # Timeout reached
        self.logger.warning(
            f"Order {ib_trade.contract.symbol} timed out after {timeout_seconds}s. "
            f"Final status: {getattr(ib_trade.orderStatus, 'status', 'Unknown')}"
        )
        return None

    def _handle_partial_fill(self, smart_order: SmartOrder, ib_trade: IBTrade) -> bool:
        """Determine if partial fill is acceptable."""
        if hasattr(ib_trade.orderStatus, "filled"):
            filled_qty = ib_trade.orderStatus.filled
            fill_ratio = filled_qty / smart_order.base_order.quantity

            if fill_ratio >= smart_order.partial_fill_threshold:
                self.logger.info(
                    f"Accepting partial fill for {smart_order.base_order.symbol}: "
                    f"{filled_qty}/{smart_order.base_order.quantity} ({fill_ratio:.1%})"
                )
                return True
            else:
                # Update remaining quantity for retry
                smart_order.total_filled += filled_qty
                smart_order.remaining_quantity = (
                    smart_order.base_order.quantity - smart_order.total_filled
                )
                return False

        return False

    def _create_trade_from_partial(self, smart_order: SmartOrder, ib_trade: IBTrade) -> Trade:
        """Create trade object from partial fill."""
        filled_qty = getattr(ib_trade.orderStatus, "filled", 0)
        avg_price = getattr(ib_trade.orderStatus, "avgFillPrice", 0)

        return Trade(
            order_id=ib_trade.order.orderId,
            symbol=smart_order.base_order.symbol,
            action=smart_order.base_order.action,
            quantity=filled_qty,
            fill_price=avg_price,
            commission=0,  # Commission would be calculated separately
            timestamp=datetime.now(),
            status=OrderStatus.PARTIALLY_FILLED,
        )

    def _create_trade_from_ib(self, ib_trade: IBTrade) -> Trade:
        """Create trade object from completed IB trade - enhanced error handling."""
        try:
            # Get order details with fallback values
            order_id = getattr(ib_trade.order, "orderId", 0)
            symbol = getattr(ib_trade.contract, "symbol", "UNKNOWN")
            action_str = getattr(ib_trade.order, "action", "BUY")

            # Get fill details with validation
            filled_qty = getattr(ib_trade.orderStatus, "filled", 0)
            avg_price = getattr(ib_trade.orderStatus, "avgFillPrice", 0.0)

            # Validate fill data
            if filled_qty <= 0:
                self.logger.warning(f"Invalid filled quantity for {symbol}: {filled_qty}")
                filled_qty = getattr(ib_trade.order, "totalQuantity", 0)

            if avg_price <= 0:
                self.logger.warning(f"Invalid fill price for {symbol}: {avg_price}")
                # Try to get a reasonable price estimate
                try:

                    ticker = self.ib.reqMktData(ib_trade.contract, "", False, False)
                    self.ib.sleep(0.5)

                    if ticker.last and ticker.last > 0:
                        avg_price = ticker.last
                    elif ticker.close and ticker.close > 0:
                        avg_price = ticker.close
                    self.ib.cancelMktData(ib_trade.contract)
                except Exception as e:
                    self.logger.warning(f"Could not get market price for {symbol}: {e}")
                    avg_price = 1.0  # Fallback

            # Determine order status
            status = OrderStatus.FILLED
            if (
                hasattr(ib_trade.orderStatus, "status")
                and ib_trade.orderStatus.status == "PartiallyFilled"
            ):
                status = OrderStatus.PARTIALLY_FILLED

            trade = Trade(
                order_id=order_id,
                symbol=symbol,
                action=OrderAction.BUY if action_str == "BUY" else OrderAction.SELL,
                quantity=int(filled_qty),
                fill_price=float(avg_price),
                commission=0,  # Would be updated from execution reports
                timestamp=datetime.now(),
                status=status,
            )

            self.logger.debug(
                f"Created trade: {symbol} {action_str} {filled_qty} @ ${avg_price:.2f}"
            )
            return trade

        except Exception as e:
            self.logger.error(f"Error creating trade from IB trade: {e}")
            # Return a minimal trade object as fallback
            return Trade(
                order_id=0,
                symbol="ERROR",
                action=OrderAction.BUY,
                quantity=0,
                fill_price=0.0,
                commission=0,
                timestamp=datetime.now(),
                status=OrderStatus.FILLED,
            )

    def _on_ib_disconnect(self):
        """Cancel outstanding smart orders on disconnect."""
        self.logger.warning("IB disconnected - cancelling active smart orders")
        with self.execution_lock:
            for smart_order in list(self.active_orders.values()):
                for ib_trade in smart_order.ib_trades:
                    try:
                        self.ib.cancelOrder(ib_trade.order)
                    except Exception as exc:  # pragma: no cover - defensive
                        self.logger.warning(
                            f"Failed to cancel order {ib_trade.order.orderId}: {exc}"
                        )
                smart_order.retry_count = smart_order.max_retries + 1
            self.active_orders.clear()<|MERGE_RESOLUTION|>--- conflicted
+++ resolved
@@ -6,11 +6,10 @@
 orders can be processed concurrently. It includes extensive retry logic,
 margin checks and partial fill handling to address production-level issues
 seen with simple market orders.
-<<<<<<< HEAD
+
 
 For full fire-all-then-monitor behaviour see :class:`BatchOrderExecutor`.
-=======
->>>>>>> 35d49f94
+
 """
 
 import signal
