
"""Smart Order Executor with enhanced order management, margin control and
parallel batch execution.

This executor runs orders in small batches using a thread pool so multiple
orders can be processed concurrently. It includes extensive retry logic,
margin checks and partial fill handling to address production-level issues
seen with simple market orders.
<<<<<<< HEAD
"""
=======


For full fire-all-then-monitor behaviour see :class:`BatchOrderExecutor`.

"""

>>>>>>> dca33fc6
import signal
import threading
import time
from concurrent.futures import ThreadPoolExecutor, as_completed
from dataclasses import dataclass
from datetime import datetime
from enum import Enum
from typing import Dict, List, Optional

from ib_insync import IB, Contract, LimitOrder, MarketOrder
from ib_insync import Trade as IBTrade

from src.config.settings import Config
from src.core.types import ExecutionResult, Order, OrderAction, OrderStatus, RebalanceRequest, Trade
from src.portfolio.manager import PortfolioManager
from src.utils.delay import wait

from .base_executor import BaseExecutor


class OrderType(Enum):
    """Enhanced order types for smart execution."""

    MARKET = "MKT"
    LIMIT = "LMT"
    STOP = "STP"
    BRACKET = "BRACKET"


class OrderPriority(Enum):
    """Order execution priority levels."""

    HIGH = "HIGH"  # Large positions, immediate execution needed
    MEDIUM = "MEDIUM"  # Standard rebalancing
    LOW = "LOW"  # Small adjustments


@dataclass
class SmartOrder:
    """Enhanced order with retry logic and execution parameters."""

    base_order: Order
    order_type: OrderType = OrderType.LIMIT
    priority: OrderPriority = OrderPriority.MEDIUM
    limit_price: Optional[float] = None
    max_retries: int = 3
    retry_count: int = 0
    timeout_seconds: int = 120
    partial_fill_threshold: float = 0.8  # Consider 80%+ fill as success

    # Execution tracking
    total_filled: int = 0
    remaining_quantity: int = 0
    average_fill_price: float = 0.0
    ib_trades: List[IBTrade] = None

    def __post_init__(self):
        if self.ib_trades is None:
            self.ib_trades = []
        self.remaining_quantity = self.base_order.quantity


@dataclass
class MarginCheck:
    """Margin and buying power validation."""

    available_funds: float
    required_funds: float
    margin_cushion: float
    is_safe: bool
    warning_message: Optional[str] = None


class SmartOrderExecutor(BaseExecutor):
    """
    Production-ready executor using parallel batches and retry logic.

    Features
    -------
    - Smart order types (Limit, Market, Stop)
    - Parallel execution of each batch using ``ThreadPoolExecutor``
    - Retry logic for partial fills
    - Margin control and safety checks
    - Position sizing based on available funds
    """

    def __init__(
        self,
        ib: IB,
        portfolio_manager: PortfolioManager,
        config: Config,
        contracts: Dict[str, Contract],
    ):

        super().__init__(ib, portfolio_manager, config, contracts)

        # Execution parameters
        self.max_parallel_orders = 3  # Conservative parallel execution
        self.margin_cushion = 0.2  # 20% margin safety buffer

        # Order management
        self.active_orders: Dict[str, SmartOrder] = {}
        self.execution_lock = threading.Lock()

        # Register disconnect handler
        if hasattr(self.ib, "disconnectedEvent"):
            self.ib.disconnectedEvent += self._on_ib_disconnect

    def execute_rebalance(self, request: RebalanceRequest) -> ExecutionResult:
        """
        Execute rebalance with smart order management.

        Args:
            request: Rebalance request with target positions

        Returns:
            ExecutionResult with detailed execution info
        """
        start_time = time.time()
        self.logger.info(
            "Starting smart rebalance execution",
            target_leverage=request.target_leverage,
            reason=request.reason,
            dry_run=request.dry_run,
        )

        try:
            # 1. Pre-flight margin check
            margin_check = self._check_margin_safety(request.target_positions)
            if not margin_check.is_safe:
                self.logger.error(f"Margin check failed: {margin_check.warning_message}")
                return ExecutionResult(
                    success=False,
                    orders_placed=[],
                    orders_failed=[],
                    total_commission=0,
                    execution_time=time.time() - start_time,
                    errors=[f"Margin safety violation: {margin_check.warning_message}"],
                )

            # 2. Calculate smart orders with position sizing
            smart_orders = self._calculate_smart_orders(
                request.target_positions, margin_check.available_funds
            )

            if not smart_orders:
                self.logger.info("No orders needed for rebalance")
                return ExecutionResult(
                    success=True,
                    orders_placed=[],
                    orders_failed=[],
                    total_commission=0,
                    execution_time=time.time() - start_time,
                    errors=[],
                )

            if request.dry_run:
                self.logger.info("DRY RUN: Would execute smart orders", orders=len(smart_orders))
                for order in smart_orders:
                    self.logger.info(
                        f"  {order.base_order.symbol}: {order.base_order.action.value} "
                        f"{order.base_order.quantity} shares ({order.order_type.value})"
                    )
                return ExecutionResult(
                    success=True,
                    orders_placed=[],
                    orders_failed=[],
                    total_commission=0,
                    execution_time=time.time() - start_time,
                    errors=[],
                )

            # 3. Execute with smart batching and retry logic
            return self._execute_smart_batches(smart_orders, request.target_leverage)

        except Exception as e:
            self.logger.error(f"Smart rebalance execution failed: {e}", exc_info=True)
            return ExecutionResult(
                success=False,
                orders_placed=[],
                orders_failed=[],
                total_commission=0,
                execution_time=time.time() - start_time,
                errors=[str(e)],
            )

    def _check_margin_safety(self, target_positions: Dict[str, int]) -> MarginCheck:
        """
        Comprehensive margin and buying power check before execution.

        Args:
            target_positions: Target positions to achieve

        Returns:
            MarginCheck with safety assessment
        """
        try:
            account = self.portfolio_manager.get_account_summary()
            current_positions = self.portfolio_manager.get_positions()

            available_funds = account.get("AvailableFunds", 0)
            buying_power = account.get("BuyingPower", 0)
            nlv = account.get("NetLiquidation", 0)

            # Calculate required funds for new positions
            required_funds = 0
            for symbol, target_qty in target_positions.items():
                current_qty = current_positions.get(
                    symbol, type("obj", (object,), {"quantity": 0})
                ).quantity
                qty_diff = target_qty - current_qty

                if qty_diff > 0:  # Only count additional purchases
                    # Get current market price
                    contract = self.contracts.get(symbol)
                    if contract:

                        ticker = self.ib.reqMktData(contract, "", False, False)

                        wait(1, self.ib)  # Wait for price

                        current_price = None
                        if ticker.last and ticker.last > 0:
                            current_price = ticker.last
                        elif ticker.close and ticker.close > 0:
                            current_price = ticker.close

                        self.ib.cancelMktData(contract)

                        if current_price:
                            required_funds += qty_diff * current_price

            # Apply margin cushion
            cushioned_required = required_funds * (1 + self.margin_cushion)

            # Safety checks
            is_safe = True
            warning_message = None

            if cushioned_required > available_funds:
                is_safe = False
                warning_message = (
                    f"Insufficient funds: Need ${cushioned_required:,.0f} "
                    f"but only ${available_funds:,.0f} available"
                )
            elif cushioned_required > buying_power * 0.8:  # Use max 80% of buying power
                is_safe = False
                warning_message = (
                    f"Would use {cushioned_required/buying_power:.1%} of buying power, "
                    f"exceeds 80% safety limit"
                )
            elif available_funds < nlv * 0.1:  # Keep 10% cash cushion
                is_safe = False
                warning_message = (
                    f"Insufficient cash cushion: ${available_funds:,.0f} is less than "
                    f"10% of account value ${nlv * 0.1:,.0f}"
                )

            self.logger.info(
                "Margin safety check",
                required_funds=f"${required_funds:,.0f}",
                available_funds=f"${available_funds:,.0f}",
                margin_cushion=f"{self.margin_cushion:.1%}",
                is_safe=is_safe,
            )

            return MarginCheck(
                available_funds=available_funds,
                required_funds=required_funds,
                margin_cushion=self.margin_cushion,
                is_safe=is_safe,
                warning_message=warning_message,
            )

        except Exception as e:
            self.logger.error(f"Margin check failed: {e}")
            return MarginCheck(
                available_funds=0,
                required_funds=0,
                margin_cushion=0,
                is_safe=False,
                warning_message=f"Margin check error: {str(e)}",
            )

    def _calculate_smart_orders(
        self, target_positions: Dict[str, int], available_funds: float
    ) -> List[SmartOrder]:
        """
        Calculate smart orders with position sizing and order type optimization.

        Args:
            target_positions: Target positions to achieve
            available_funds: Available funds for trading

        Returns:
            List of SmartOrder objects with optimal execution parameters
        """
        smart_orders = []
        current_positions = self.portfolio_manager.get_positions()

        # Calculate total required funds first
        total_required = 0
        order_requirements = []

        for symbol, target_qty in target_positions.items():
            current_qty = current_positions.get(
                symbol, type("obj", (object,), {"quantity": 0})
            ).quantity
            qty_diff = target_qty - current_qty

            if abs(qty_diff) < 1:  # Skip negligible differences
                continue

            # Get current price for position sizing
            contract = self.contracts.get(symbol)
            if not contract:
                self.logger.warning(f"No contract found for {symbol}")
                continue

            # Get market data

            ticker = self.ib.reqMktData(contract, "", False, False)

            wait(0.5, self.ib)

            current_price = None
            if ticker.last and ticker.last > 0:
                current_price = ticker.last
            elif ticker.close and ticker.close > 0:
                current_price = ticker.close

            self.ib.cancelMktData(contract)

            if not current_price:
                self.logger.warning(f"No price data for {symbol}")
                continue

            if qty_diff > 0:  # Only count purchases for fund requirements
                required = qty_diff * current_price
                total_required += required
                order_requirements.append((symbol, qty_diff, current_price, required))
            else:
                order_requirements.append((symbol, qty_diff, current_price, 0))

        # Apply position sizing if needed
        scaling_factor = 1.0
        if total_required > available_funds * 0.8:  # Use max 80% of available funds
            scaling_factor = (available_funds * 0.8) / total_required
            self.logger.warning(
                f"Position sizing applied: {scaling_factor:.2%} of original order sizes",
                total_required=f"${total_required:,.0f}",
                available=f"${available_funds:,.0f}",
            )

        # Create smart orders
        for symbol, qty_diff, current_price, _required in order_requirements:
            # Apply scaling
            scaled_qty = int(qty_diff * scaling_factor) if qty_diff > 0 else qty_diff

            if abs(scaled_qty) < 1:
                continue

            action = OrderAction.BUY if scaled_qty > 0 else OrderAction.SELL
            base_order = Order(symbol=symbol, action=action, quantity=abs(scaled_qty))

            # Determine order type and priority based on size and volatility
            order_value = abs(scaled_qty) * current_price
            order_type = self._determine_order_type(order_value, symbol)
            priority = self._determine_priority(order_value)

            # Set limit price for limit orders (conservative pricing)
            limit_price = None
            if order_type == OrderType.LIMIT:
                if action == OrderAction.BUY:
                    limit_price = current_price * 1.002  # 0.2% above market for buys
                else:
                    limit_price = current_price * 0.998  # 0.2% below market for sells

            smart_order = SmartOrder(
                base_order=base_order,
                order_type=order_type,
                priority=priority,
                limit_price=limit_price,
                max_retries=3 if order_value > 10000 else 2,  # More retries for large orders
                timeout_seconds=180 if order_value > 25000 else 120,
            )

            smart_orders.append(smart_order)

            self.logger.info(
                f"Smart order created for {symbol}",
                action=action.value,
                quantity=abs(scaled_qty),
                order_type=order_type.value,
                priority=priority.value,
                value=f"${order_value:,.0f}",
            )

        return smart_orders

    def _determine_order_type(self, order_value: float, symbol: str) -> OrderType:
        """Determine optimal order type based on order size and market conditions."""
        if order_value > 50000 or order_value > 10000:  # Large orders use limit with wider spread
            return OrderType.LIMIT
        else:  # Small orders can use market
            return OrderType.MARKET

    def _determine_priority(self, order_value: float) -> OrderPriority:
        """Determine execution priority based on order size."""
        if order_value > 50000:
            return OrderPriority.HIGH
        elif order_value > 10000:
            return OrderPriority.MEDIUM
        else:
            return OrderPriority.LOW

    def _execute_smart_batches(
        self, smart_orders: List[SmartOrder], target_leverage: float
    ) -> ExecutionResult:
        """Execute smart orders in optimized batches with parallel processing.

        Each batch uses :func:`_execute_parallel_batch`, which places multiple
        orders concurrently using a thread pool limited by ``max_parallel_orders``.
        """
        start_time = time.time()
        all_trades = []
        all_failed = []
        all_errors = []
        total_commission = 0

        # Sort orders by priority
        smart_orders.sort(key=lambda x: (x.priority.value, -x.base_order.quantity))

        # Create batches with parallel execution capability
        batch_size = min(self.max_parallel_orders, len(smart_orders))
        batches = [
            smart_orders[i : i + batch_size] for i in range(0, len(smart_orders), batch_size)
        ]

        for batch_idx, batch in enumerate(batches):
            self.logger.info(
                f"Executing smart batch {batch_idx + 1}/{len(batches)} with {len(batch)} orders"
            )

            # Execute batch with parallel processing
            batch_result = self._execute_parallel_batch(batch)
            all_trades.extend(batch_result.orders_placed)
            all_failed.extend(batch_result.orders_failed)
            all_errors.extend(batch_result.errors)
            total_commission += batch_result.total_commission

            # Brief pause between batches
            if batch_idx < len(batches) - 1:

                wait(2, self.ib)

            # Monitor leverage after each batch
            try:
                current_leverage = self.portfolio_manager.get_portfolio_leverage()
                self.logger.info(f"Leverage after batch {batch_idx + 1}: {current_leverage:.2f}x")

                if current_leverage > self.config.strategy.emergency_leverage_threshold:
                    self.logger.critical("Emergency leverage threshold exceeded")
                    break

            except Exception as e:
                self.logger.error(f"Failed to check leverage: {e}")

        success = len(all_failed) == 0 and len(all_errors) == 0

        return ExecutionResult(
            success=success,
            orders_placed=all_trades,
            orders_failed=all_failed,
            total_commission=total_commission,
            execution_time=time.time() - start_time,
            errors=all_errors,
        )

    def _execute_parallel_batch(self, smart_orders: List[SmartOrder]) -> ExecutionResult:
        """Execute a batch of orders concurrently using a thread pool.

        Orders are submitted to a :class:`ThreadPoolExecutor` with at most
        ``self.max_parallel_orders`` workers so that multiple orders can be
        placed in parallel while avoiding excessive concurrency on the IB
        connection.
        """

        start_time = time.time()
        trades: List[Trade] = []
        failed: List[Order] = []
        errors: List[str] = []
        commission = 0

        max_order_timeout = max(order.timeout_seconds for order in smart_orders)

        self.logger.info(f"Starting parallel batch with {len(smart_orders)} orders")

        with ThreadPoolExecutor(
            max_workers=min(len(smart_orders), self.max_parallel_orders)
        ) as executor:
            future_map = {
                executor.submit(
                    self._execute_single_smart_order_with_timeout,
                    order,
                    max_order_timeout,
                ): order
                for order in smart_orders
            }

            for future in as_completed(future_map):
                order = future_map[future]
                try:
                    result = future.result()
                    if result:
                        trades.append(result)
                    else:
                        failed.append(order.base_order)
                        errors.append(f"Failed to execute {order.base_order.symbol}")
                except Exception as e:  # pragma: no cover - defensive
                    self.logger.error(f"Error executing {order.base_order.symbol}: {e}")
                    failed.append(order.base_order)
                    errors.append(f"{order.base_order.symbol}: {str(e)}")

        batch_time = time.time() - start_time
        self.logger.info(
            f"Parallel batch completed in {batch_time:.1f}s: Success: {len(trades)}, Failed: {len(failed)}"
        )

        return ExecutionResult(
            success=len(failed) == 0,
            orders_placed=trades,
            orders_failed=failed,
            total_commission=commission,
            execution_time=batch_time,
            errors=errors,
        )

    def _execute_single_smart_order_with_timeout(
        self, smart_order: SmartOrder, max_timeout: int
    ) -> Optional[Trade]:
        """Execute single order with additional timeout protection."""

        def timeout_handler(signum, frame):
            raise TimeoutError(f"Order execution timeout for {smart_order.base_order.symbol}")

        # Set up timeout protection (Unix-like systems only)
        old_handler = None
        try:
            if hasattr(signal, "SIGALRM"):
                old_handler = signal.signal(signal.SIGALRM, timeout_handler)
                signal.alarm(max_timeout + 30)  # Extra 30s buffer
        except (AttributeError, OSError):
            # Windows or other systems without SIGALRM
            pass

        try:
            return self._execute_single_smart_order(smart_order)
        except TimeoutError as e:
            self.logger.error(f"Timeout executing {smart_order.base_order.symbol}: {e}")
            return None
        finally:
            # Clean up timeout
            try:
                if hasattr(signal, "SIGALRM") and old_handler is not None:
                    signal.alarm(0)
                    signal.signal(signal.SIGALRM, old_handler)
            except (AttributeError, OSError):
                pass

    def _execute_single_smart_order(self, smart_order: SmartOrder) -> Optional[Trade]:
        """Execute a single smart order with retry logic and partial fill handling - fixed hanging issues."""
        order_placed = False
        current_ib_trade = None

        for attempt in range(smart_order.max_retries + 1):
            try:
                self.logger.info(
                    f"Executing {smart_order.base_order.symbol} (attempt {attempt + 1}/{smart_order.max_retries + 1})"
                )

                # Cancel any previous order if it exists and isn't filled
                if current_ib_trade and not order_placed:
                    try:
                        self.ib.cancelOrder(current_ib_trade.order)

                        self.logger.info(
                            f"Cancelled previous order for {smart_order.base_order.symbol}"
                        )
                        wait(0.5, self.ib)  # Brief pause after cancellation

                    except Exception as e:
                        self.logger.warning(f"Failed to cancel previous order: {e}")

                # Create appropriate IB order
                ib_order = self._create_ib_order(smart_order)

                # Place order
                contract = self.contracts[smart_order.base_order.symbol]
                current_ib_trade = self.ib.placeOrder(contract, ib_order)
                order_placed = True

                self.logger.info(
                    f"Order placed for {smart_order.base_order.symbol}: "
                    f"{ib_order.action} {ib_order.totalQuantity} @ {getattr(ib_order, 'lmtPrice', 'MARKET')}"
                )

                # Wait for execution with timeout
                filled_trade = self._wait_for_fill(current_ib_trade, smart_order.timeout_seconds)

                if filled_trade:
                    self.logger.info(f"Successfully executed {smart_order.base_order.symbol}")
                    return filled_trade
                else:
                    # Check for partial fill
                    partial_result = self._handle_partial_fill(smart_order, current_ib_trade)
                    if partial_result:
                        # If partial fill is acceptable, return what we got
                        self.logger.info(
                            f"Accepting partial fill for {smart_order.base_order.symbol}"
                        )
                        return self._create_trade_from_partial(smart_order, current_ib_trade)

                    # Order failed or timed out - prepare for retry
                    smart_order.retry_count += 1
                    if smart_order.retry_count <= smart_order.max_retries:
                        self.logger.warning(
                            f"Order {smart_order.base_order.symbol} failed/timed out, "
                            f"will retry (attempt {smart_order.retry_count + 1})"
                        )

                        # Cancel the timed-out order before retrying
                        try:
                            if current_ib_trade:
                                self.ib.cancelOrder(current_ib_trade.order)

                                wait(1, self.ib)  # Wait for cancellation

                        except Exception as e:
                            self.logger.warning(f"Failed to cancel timed-out order: {e}")

                        order_placed = False

                        wait(2, self.ib)  # Brief pause before retry

                        continue
                    else:
                        self.logger.error(
                            f"Max retries exceeded for {smart_order.base_order.symbol}"
                        )
                        break

            except Exception as e:
                self.logger.error(f"Error executing {smart_order.base_order.symbol}: {e}")
                smart_order.retry_count += 1

                # Cancel any stuck order
                if current_ib_trade and order_placed:
                    try:
                        self.ib.cancelOrder(current_ib_trade.order)
                        self.logger.info(
                            f"Cancelled order due to error: {smart_order.base_order.symbol}"
                        )
                    except Exception as cancel_error:
                        self.logger.warning(f"Failed to cancel order after error: {cancel_error}")

                if smart_order.retry_count <= smart_order.max_retries:
                    order_placed = False

                    wait(3, self.ib)  # Longer pause on error

                    continue
                else:
                    self.logger.error(
                        f"Max retries exceeded for {smart_order.base_order.symbol} after error"
                    )
                    break

        # Clean up any remaining order
        if current_ib_trade and order_placed:
            try:
                self.ib.cancelOrder(current_ib_trade.order)
                self.logger.info(
                    f"Final cleanup: cancelled order for {smart_order.base_order.symbol}"
                )
            except Exception as e:
                self.logger.warning(f"Failed final order cleanup: {e}")

        return None

    def _create_ib_order(self, smart_order: SmartOrder):
        """Create appropriate IB order based on smart order configuration."""
        quantity = smart_order.remaining_quantity
        action = smart_order.base_order.action.value

        if smart_order.order_type == OrderType.MARKET:
            return MarketOrder(action=action, totalQuantity=quantity)

        elif smart_order.order_type == OrderType.LIMIT:
            return LimitOrder(
                action=action, totalQuantity=quantity, lmtPrice=smart_order.limit_price
            )

        else:  # Fallback to market
            return MarketOrder(action=action, totalQuantity=quantity)

    def _wait_for_fill(self, ib_trade: IBTrade, timeout_seconds: int) -> Optional[Trade]:
        """Wait for order to fill with timeout - fixed to prevent hanging."""
        start_time = time.time()
        check_interval = 0.5  # Check every 0.5 seconds instead of 1 second
        max_immediate_checks = 5  # Check immediately filled orders quickly

        # First, do a few quick checks for immediate fills (market orders)
        last_status = getattr(ib_trade.orderStatus, "status", None)
        last_update = time.time()
        last_refresh = 0.0
        refresh_interval = 15  # Minimum seconds between reqIds calls
        stall_threshold = 10  # Time without status change before refresh

        for quick_check in range(max_immediate_checks):

            self.ib.sleep(0.1)  # Very brief pause

            # Refresh connection if no status update
            if (
                time.time() - last_update > stall_threshold
                and time.time() - last_refresh > refresh_interval
            ):
                self.logger.debug("Refreshing connection via reqIds")
                self.ib.reqIds(-1)
                last_refresh = time.time()

            # Check if already filled
            if hasattr(ib_trade.orderStatus, "status"):
                status = ib_trade.orderStatus.status
                if status != last_status:
                    last_update = time.time()
                    last_status = status
                self.logger.debug(f"Order status check {quick_check + 1}: {status}")

                if status == "Filled":
                    self.logger.info(f"Order {ib_trade.contract.symbol} filled immediately")
                    return self._create_trade_from_ib(ib_trade)
                elif status in ["Cancelled", "ApiCancelled", "Inactive"]:
                    self.logger.warning(
                        f"Order {ib_trade.contract.symbol} cancelled/inactive: {status}"
                    )
                    return None

        # If not immediately filled, do regular monitoring with timeout
        while time.time() - start_time < timeout_seconds:

            self.ib.sleep(check_interval)

            # Refresh connection if status hasn't changed
            if (
                time.time() - last_update > stall_threshold
                and time.time() - last_refresh > refresh_interval
            ):
                self.logger.debug("Refreshing connection via reqIds")

                self.ib.reqIds(-1)
                last_refresh = time.time()

            # Check order status
            if hasattr(ib_trade.orderStatus, "status"):
                status = ib_trade.orderStatus.status
                filled = getattr(ib_trade.orderStatus, "filled", 0)
                remaining = getattr(ib_trade.orderStatus, "remaining", 0)

                if status != last_status:
                    last_update = time.time()
                    last_status = status

                self.logger.debug(
                    f"Order {ib_trade.contract.symbol}: status={status}, "
                    f"filled={filled}, remaining={remaining}"
                )

                if status == "Filled":
                    self.logger.info(f"Order {ib_trade.contract.symbol} completed")
                    return self._create_trade_from_ib(ib_trade)
                elif status in ["Cancelled", "ApiCancelled", "Inactive"]:
                    self.logger.warning(f"Order {ib_trade.contract.symbol} cancelled: {status}")
                    return None
                elif filled > 0 and remaining == 0:
                    # Sometimes status doesn't update but fill info does
                    self.logger.info(
                        f"Order {ib_trade.contract.symbol} detected as filled via fill count"
                    )
                    return self._create_trade_from_ib(ib_trade)

            # Check using isDone() as backup
            try:
                if ib_trade.isDone():
                    if (
                        hasattr(ib_trade.orderStatus, "status")
                        and ib_trade.orderStatus.status == "Filled"
                    ):
                        return self._create_trade_from_ib(ib_trade)
                    else:
                        self.logger.warning(f"Order {ib_trade.contract.symbol} done but not filled")
                        break
            except Exception as e:
                self.logger.warning(f"Error checking isDone() for {ib_trade.contract.symbol}: {e}")

        # Timeout reached
        self.logger.warning(
            f"Order {ib_trade.contract.symbol} timed out after {timeout_seconds}s. "
            f"Final status: {getattr(ib_trade.orderStatus, 'status', 'Unknown')}"
        )
        return None

    def _handle_partial_fill(self, smart_order: SmartOrder, ib_trade: IBTrade) -> bool:
        """Determine if partial fill is acceptable."""
        if hasattr(ib_trade.orderStatus, "filled"):
            filled_qty = ib_trade.orderStatus.filled
            fill_ratio = filled_qty / smart_order.base_order.quantity

            if fill_ratio >= smart_order.partial_fill_threshold:
                self.logger.info(
                    f"Accepting partial fill for {smart_order.base_order.symbol}: "
                    f"{filled_qty}/{smart_order.base_order.quantity} ({fill_ratio:.1%})"
                )
                return True
            else:
                # Update remaining quantity for retry
                smart_order.total_filled += filled_qty
                smart_order.remaining_quantity = (
                    smart_order.base_order.quantity - smart_order.total_filled
                )
                return False

        return False

    def _create_trade_from_partial(self, smart_order: SmartOrder, ib_trade: IBTrade) -> Trade:
        """Create trade object from partial fill."""
        filled_qty = getattr(ib_trade.orderStatus, "filled", 0)
        avg_price = getattr(ib_trade.orderStatus, "avgFillPrice", 0)

        return Trade(
            order_id=ib_trade.order.orderId,
            symbol=smart_order.base_order.symbol,
            action=smart_order.base_order.action,
            quantity=filled_qty,
            fill_price=avg_price,
            commission=0,  # Commission would be calculated separately
            timestamp=datetime.now(),
            status=OrderStatus.PARTIALLY_FILLED,
        )

    def _create_trade_from_ib(self, ib_trade: IBTrade) -> Trade:
        """Create trade object from completed IB trade - enhanced error handling."""
        try:
            # Get order details with fallback values
            order_id = getattr(ib_trade.order, "orderId", 0)
            symbol = getattr(ib_trade.contract, "symbol", "UNKNOWN")
            action_str = getattr(ib_trade.order, "action", "BUY")

            # Get fill details with validation
            filled_qty = getattr(ib_trade.orderStatus, "filled", 0)
            avg_price = getattr(ib_trade.orderStatus, "avgFillPrice", 0.0)

            # Validate fill data
            if filled_qty <= 0:
                self.logger.warning(f"Invalid filled quantity for {symbol}: {filled_qty}")
                filled_qty = getattr(ib_trade.order, "totalQuantity", 0)

            if avg_price <= 0:
                self.logger.warning(f"Invalid fill price for {symbol}: {avg_price}")
                # Try to get a reasonable price estimate
                try:

                    ticker = self.ib.reqMktData(ib_trade.contract, "", False, False)
                    self.ib.sleep(0.5)

                    if ticker.last and ticker.last > 0:
                        avg_price = ticker.last
                    elif ticker.close and ticker.close > 0:
                        avg_price = ticker.close
                    self.ib.cancelMktData(ib_trade.contract)
                except Exception as e:
                    self.logger.warning(f"Could not get market price for {symbol}: {e}")
                    avg_price = 1.0  # Fallback

            # Determine order status
            status = OrderStatus.FILLED
            if (
                hasattr(ib_trade.orderStatus, "status")
                and ib_trade.orderStatus.status == "PartiallyFilled"
            ):
                status = OrderStatus.PARTIALLY_FILLED

            trade = Trade(
                order_id=order_id,
                symbol=symbol,
                action=OrderAction.BUY if action_str == "BUY" else OrderAction.SELL,
                quantity=int(filled_qty),
                fill_price=float(avg_price),
                commission=0,  # Would be updated from execution reports
                timestamp=datetime.now(),
                status=status,
            )

            self.logger.debug(
                f"Created trade: {symbol} {action_str} {filled_qty} @ ${avg_price:.2f}"
            )
            return trade

        except Exception as e:
            self.logger.error(f"Error creating trade from IB trade: {e}")
            # Return a minimal trade object as fallback
            return Trade(
                order_id=0,
                symbol="ERROR",
                action=OrderAction.BUY,
                quantity=0,
                fill_price=0.0,
                commission=0,
                timestamp=datetime.now(),
                status=OrderStatus.FILLED,
            )

    def _on_ib_disconnect(self):
        """Cancel outstanding smart orders on disconnect."""
        self.logger.warning("IB disconnected - cancelling active smart orders")
        with self.execution_lock:
            for smart_order in list(self.active_orders.values()):
                for ib_trade in smart_order.ib_trades:
                    try:
                        self.ib.cancelOrder(ib_trade.order)
                    except Exception as exc:  # pragma: no cover - defensive
                        self.logger.warning(
                            f"Failed to cancel order {ib_trade.order.orderId}: {exc}"
                        )
                smart_order.retry_count = smart_order.max_retries + 1
            self.active_orders.clear()<|MERGE_RESOLUTION|>--- conflicted
+++ resolved
@@ -6,16 +6,13 @@
 orders can be processed concurrently. It includes extensive retry logic,
 margin checks and partial fill handling to address production-level issues
 seen with simple market orders.
-<<<<<<< HEAD
+
+
+
+For full fire-all-then-monitor behaviour see :class:`BatchOrderExecutor`.
+
 """
-=======
-
-
-For full fire-all-then-monitor behaviour see :class:`BatchOrderExecutor`.
-
-"""
-
->>>>>>> dca33fc6
+
 import signal
 import threading
 import time
