"""
Enhanced batch order executor with atomic margin checks and fire-all-then-monitor execution.
Addresses P0-A and P0-D: true batch execution with atomic margin validation.
"""
import asyncio
import time
import threading
from concurrent.futures import ThreadPoolExecutor, as_completed
from datetime import datetime, timedelta
from typing import Dict, List, Optional, Set, Tuple

from ib_insync import IB, Contract, MarketOrder, LimitOrder, Trade as IBTrade

from src.config.settings import Config
from src.core.exceptions import OrderExecutionError, RetryableError
from src.core.types import (
    ExecutionResult, Order, OrderAction, OrderStatus, Trade
)
from src.portfolio.manager import PortfolioManager
<<<<<<< HEAD
from src.utils.logger import get_logger
from src.utils.delay import wait
=======
from .base_executor import BaseExecutor
>>>>>>> adbdd9f8


class BatchOrderExecutor(BaseExecutor):
    """
    Enhanced batch order executor with true parallel execution.
    
    Features:
    - Fire all orders first, then monitor (no per-order isDone() loops)
    - Atomic margin check for entire batch before execution
    - Thread-pool based monitoring with timeouts
    - Smart order type selection based on order size
    - Comprehensive hanging protection
    """
    
    def __init__(
        self,
        ib: IB,
        portfolio_manager: PortfolioManager,
        config: Config,
        contracts: Dict[str, Contract],
        max_parallel_orders: int = 5,
        margin_cushion: float = 0.2
    ):
        super().__init__(ib, portfolio_manager, config, contracts)
        self.max_parallel_orders = max_parallel_orders
        self.margin_cushion = margin_cushion
        
        # Execution parameters
        self.order_timeout = 300  # 5 minutes per order
        self.batch_timeout = 900  # 15 minutes total
        self.min_fill_ratio = 0.8  # 80% fill required
        
        # Monitoring
        self.active_orders: Dict[int, IBTrade] = {}
        self.completed_orders: Dict[int, IBTrade] = {}
        self.failed_orders: Dict[int, str] = {}
        self._monitor_active = False
        self._executor = None
    
    def execute_batch(self, orders: List[Order]) -> ExecutionResult:
        """
        Execute batch of orders with atomic margin check and fire-all-then-monitor.
        
        Args:
            orders: List of orders to execute
            
        Returns:
            ExecutionResult with execution summary
        """
        start_time = time.time()
        
        self.logger.info(f"Starting batch execution of {len(orders)} orders")
        
        try:
            # Step 1: Atomic margin check for entire batch
            if not self._check_batch_margin_safety(orders):
                return ExecutionResult(
                    success=False,
                    orders_placed=[],
                    orders_failed=[],
                    total_commission=0,
                    execution_time=time.time() - start_time,
                    errors=["Atomic margin check failed for batch"]
                )
            
            # Step 2: Fire all orders simultaneously
            ib_trades = self._fire_all_orders(orders)
            if not ib_trades:
                return ExecutionResult(
                    success=False,
                    orders_placed=[],
                    orders_failed=[],
                    total_commission=0,
                    execution_time=time.time() - start_time,
                    errors=["Failed to place any orders"]
                )
            
            # Step 3: Monitor all orders in parallel until completion
            success = self._monitor_all_orders(ib_trades)
            
            # Step 4: Compile results
            return self._compile_results(orders, start_time, success)
            
        except Exception as e:
            self.logger.error(f"Batch execution failed: {e}", exc_info=True)
            return ExecutionResult(
                success=False,
                orders_placed=[],
                orders_failed=[],
                total_commission=0,
                execution_time=time.time() - start_time,
                errors=[f"Batch execution error: {str(e)}"]
            )
        finally:
            self._cleanup_monitoring()
    
    def _check_batch_margin_safety(self, orders: List[Order]) -> bool:
        """
        Atomic margin check for entire batch using IB's 'what-if' calculation.
        
        Args:
            orders: List of orders to validate
            
        Returns:
            True if batch is safe to execute, False otherwise
        """
        try:
            self.logger.info("Performing atomic margin check for batch")
            
            # Get current account summary
            account = self.portfolio_manager.get_account_summary()
            available_funds = account.get('AvailableFunds', 0)
            net_liquidation = account.get('NetLiquidation', 0)
            
            # Calculate estimated fund requirement for entire batch
            total_estimated_cost = 0
            for order in orders:
                if order.action == OrderAction.BUY:
                    # Get current market price
                    contract = self.contracts.get(order.symbol)
                    if contract:
                        ticker = self.ib.reqMktData(contract, '', False, False)
<<<<<<< HEAD
                        wait(0.1, self.ib)  # Brief wait for price data
=======
                        # Keep IB event loop active while waiting for price
                        self.ib.sleep(0.1)
>>>>>>> adbdd9f8
                        
                        price = ticker.marketPrice()
                        if price and price > 0:
                            estimated_cost = price * order.quantity
                            total_estimated_cost += estimated_cost
                        else:
                            # Fallback to position value if no price available
                            positions = self.portfolio_manager.get_positions()
                            if order.symbol in positions:
                                avg_price = positions[order.symbol].avg_cost
                                estimated_cost = avg_price * order.quantity
                                total_estimated_cost += estimated_cost
                        
                        self.ib.cancelMktData(contract)
            
            # Apply margin cushion
            required_funds = total_estimated_cost * (1 + self.margin_cushion)
            
            self.logger.info(
                f"Atomic margin check: Need ${required_funds:,.2f}, Available: ${available_funds:,.2f}"
            )
            
            # Check if we have sufficient funds
            if required_funds > available_funds:
                self.logger.error(
                    f"Margin safety violation: Need ${required_funds:,.2f} but only ${available_funds:,.2f} available"
                )
                return False
            
            # Additional safety: ensure we don't exceed 80% of net liquidation
            max_position_value = net_liquidation * 0.8
            if total_estimated_cost > max_position_value:
                self.logger.error(
                    f"Position size safety violation: ${total_estimated_cost:,.2f} exceeds 80% of NLV (${max_position_value:,.2f})"
                )
                return False
            
            self.logger.info("✅ Atomic margin check passed")
            return True
            
        except Exception as e:
            self.logger.error(f"Margin check failed: {e}", exc_info=True)
            return False
    
    def _fire_all_orders(self, orders: List[Order]) -> List[IBTrade]:
        """
        Fire all orders simultaneously without waiting for fills.
        
        Args:
            orders: List of orders to place
            
        Returns:
            List of IBTrade objects for monitoring
        """
        ib_trades = []
        
        self.logger.info(f"🚀 Firing all {len(orders)} orders simultaneously")
        
        for order in orders:
            try:
                # Get contract
                contract = self.contracts.get(order.symbol)
                if not contract:
                    self.logger.error(f"Contract not found for {order.symbol}")
                    continue
                
                # Create smart order
                ib_order = self._create_smart_order(order)
                
                # Place order (non-blocking)
                trade = self.ib.placeOrder(contract, ib_order)
                
                if trade:
                    ib_trades.append(trade)
                    self.active_orders[trade.order.orderId] = trade
                    self.logger.info(f"✅ Order fired: {order.symbol} {order.action.value} {order.quantity}")
                else:
                    self.logger.error(f"❌ Failed to place order: {order.symbol}")
            
            except Exception as e:
                self.logger.error(f"Error placing order for {order.symbol}: {e}")
                continue
        
        self.logger.info(f"🎯 Successfully fired {len(ib_trades)}/{len(orders)} orders")
        return ib_trades
    
    def _create_smart_order(self, order: Order) -> object:
        """
        Create smart order type based on order size and market conditions.
        
        Small orders (<$10K): Market orders for quick execution
        Large orders (>$10K): Limit orders for price control
        
        Args:
            order: Order specification
            
        Returns:
            IB order object (MarketOrder or LimitOrder)
        """
        # Get current market price
        contract = self.contracts.get(order.symbol)
        ticker = self.ib.reqMktData(contract, '', False, False)
<<<<<<< HEAD
        wait(0.1, self.ib)  # Brief wait for price data
=======
        # Allow the event loop to process data while waiting
        self.ib.sleep(0.1)
>>>>>>> adbdd9f8
        
        market_price = ticker.marketPrice()
        order_value = market_price * order.quantity if market_price else 0
        
        self.ib.cancelMktData(contract)
        
        # Smart order type selection
        if order_value < 10000:  # Small orders: use market orders
            ib_order = MarketOrder(
                action=order.action.value,
                totalQuantity=order.quantity
            )
            self.logger.debug(f"Market order for {order.symbol}: ${order_value:,.0f}")
        else:  # Large orders: use limit orders with 0.2% buffer
            if market_price and market_price > 0:
                if order.action == OrderAction.BUY:
                    limit_price = market_price * 1.002  # 0.2% above market
                else:
                    limit_price = market_price * 0.998  # 0.2% below market
                
                ib_order = LimitOrder(
                    action=order.action.value,
                    totalQuantity=order.quantity,
                    lmtPrice=round(limit_price, 2)
                )
                self.logger.debug(f"Limit order for {order.symbol}: ${order_value:,.0f} @ ${limit_price:.2f}")
            else:
                # Fallback to market order if no price available
                ib_order = MarketOrder(
                    action=order.action.value,
                    totalQuantity=order.quantity
                )
                self.logger.debug(f"Fallback market order for {order.symbol}")
        
        return ib_order
    
    def _monitor_all_orders(self, ib_trades: List[IBTrade]) -> bool:
        """
        Monitor all orders in parallel using thread pool.
        
        Args:
            ib_trades: List of IBTrade objects to monitor
            
        Returns:
            True if monitoring completed successfully, False otherwise
        """
        if not ib_trades:
            return False
        
        self.logger.info(f"👀 Starting parallel monitoring of {len(ib_trades)} orders")
        self._monitor_active = True
        
        # Create thread pool for parallel monitoring
        self._executor = ThreadPoolExecutor(max_workers=min(len(ib_trades), self.max_parallel_orders))
        
        try:
            # Submit monitoring tasks for each order
            futures = {
                self._executor.submit(self._monitor_single_order, trade): trade
                for trade in ib_trades
            }
            
            # Monitor with global timeout
            completed_count = 0
            start_time = time.time()
            
            for future in as_completed(futures, timeout=self.batch_timeout):
                trade = futures[future]
                
                try:
                    success = future.result()
                    if success:
                        completed_count += 1
                        self.completed_orders[trade.order.orderId] = trade
                        self.logger.info(f"✅ Order completed: {trade.contract.symbol}")
                    else:
                        self.failed_orders[trade.order.orderId] = "Monitoring failed"
                        self.logger.warning(f"⚠️  Order monitoring failed: {trade.contract.symbol}")
                
                except Exception as e:
                    self.failed_orders[trade.order.orderId] = str(e)
                    self.logger.error(f"❌ Order monitoring error: {trade.contract.symbol}: {e}")
                
                # Check progress
                elapsed_time = time.time() - start_time
                remaining_orders = len(ib_trades) - completed_count - len(self.failed_orders)
                
                if elapsed_time > self.batch_timeout:
                    self.logger.warning(f"⏰ Batch timeout reached ({self.batch_timeout}s), aborting remaining orders")
                    break
            
            # Calculate success rate
            success_rate = completed_count / len(ib_trades)
            self.logger.info(f"📊 Batch monitoring completed: {completed_count}/{len(ib_trades)} orders succeeded ({success_rate:.1%})")
            
            return success_rate >= 0.8  # Require 80% success rate
            
        except TimeoutError:
            self.logger.error(f"🚨 Batch monitoring timed out after {self.batch_timeout}s")
            return False
        
        finally:
            self._monitor_active = False
            if self._executor:
                self._executor.shutdown(wait=False)
    
    def _monitor_single_order(self, trade: IBTrade) -> bool:
        """
        Monitor a single order until completion or timeout.
        
        Args:
            trade: IBTrade object to monitor
            
        Returns:
            True if order completed successfully, False otherwise
        """
        order_id = trade.order.orderId
        symbol = trade.contract.symbol
        start_time = time.time()
        
        self.logger.debug(f"Monitoring order {order_id} for {symbol}")
        
        try:
            # Quick check for immediate fills (common in paper trading)
            for _ in range(5):
                if trade.isDone():
                    self.logger.info(f"⚡ Immediate fill detected for {symbol}")

                    return self._validate_fill(trade)
<<<<<<< HEAD
                wait(0.1, self.ib)
=======
                # Keep event loop alive during quick checks
                self.ib.sleep(0.1)

>>>>>>> adbdd9f8
            
            # Regular monitoring loop
            while time.time() - start_time < self.order_timeout and self._monitor_active:
                try:
                    # Check if order is done
                    if trade.isDone():
                        return self._validate_fill(trade, self.min_fill_ratio)
                    
                    # Check for partial fills
                    if trade.orderStatus.filled > 0:
                        fill_ratio = trade.orderStatus.filled / trade.order.totalQuantity
                        self.logger.debug(f"Partial fill for {symbol}: {fill_ratio:.1%}")
                        
                        # Accept partial fills above threshold
                        if fill_ratio >= self.min_fill_ratio:
                            self.logger.info(f"✅ Accepting partial fill for {symbol}: {fill_ratio:.1%}")
                            return True
                    
<<<<<<< HEAD
                    # Brief sleep to prevent busy waiting
                    wait(0.5, self.ib)
                
                except Exception as e:
                    self.logger.warning(f"Monitoring error for {symbol}: {e}")
                    wait(1, self.ib)  # Longer sleep on errors
=======
                    # Brief sleep to prevent busy waiting while keeping IB responsive
                    self.ib.sleep(0.5)
                
                except Exception as e:
                    self.logger.warning(f"Monitoring error for {symbol}: {e}")
                    # Longer pause on errors without blocking event loop
                    self.ib.sleep(1)
>>>>>>> adbdd9f8
            
            # Timeout reached
            self.logger.warning(f"⏰ Order timeout for {symbol} after {self.order_timeout}s")
            
            # Try to cancel the order
            try:
                self.ib.cancelOrder(trade.order)
<<<<<<< HEAD
                wait(1, self.ib)  # Wait for cancellation
=======
                # Give IB time to process cancellation
                self.ib.sleep(1)
>>>>>>> adbdd9f8
                
                # Check final fill status
                if trade.orderStatus.filled > 0:
                    fill_ratio = trade.orderStatus.filled / trade.order.totalQuantity
                    if fill_ratio >= self.min_fill_ratio:
                        self.logger.info(f"✅ Final partial fill accepted for {symbol}: {fill_ratio:.1%}")
                        return True
            
            except Exception as e:
                self.logger.error(f"Failed to cancel order for {symbol}: {e}")
            
            return False
            
        except Exception as e:
            self.logger.error(f"Order monitoring failed for {symbol}: {e}", exc_info=True)
            return False
    
    
    def _compile_results(self, original_orders: List[Order], start_time: float, success: bool) -> ExecutionResult:
        """
        Compile final execution results.
        
        Args:
            original_orders: Original order list
            start_time: Execution start time
            success: Overall success flag
            
        Returns:
            ExecutionResult with summary
        """
        execution_time = time.time() - start_time
        
        # Calculate totals
        total_commission = 0
        successful_trades = []
        failed_orders = []
        
        for order_id, trade in self.completed_orders.items():
            try:
                # Create Trade object
                symbol = trade.contract.symbol
                
                # Find original order
                original_order = next((o for o in original_orders if o.symbol == symbol), None)
                if original_order:
                    trade_obj = Trade(
                        symbol=symbol,
                        action=original_order.action,
                        quantity=trade.orderStatus.filled,
                        price=trade.orderStatus.avgFillPrice or 0,
                        commission=trade.commissionReport.commission if trade.commissionReport else 0,
                        timestamp=datetime.now()
                    )
                    successful_trades.append(trade_obj)
                    
                    if trade.commissionReport:
                        total_commission += trade.commissionReport.commission
            
            except Exception as e:
                self.logger.error(f"Error compiling trade result: {e}")
        
        # Failed orders
        for order_id, error in self.failed_orders.items():
            failed_orders.append(f"Order {order_id}: {error}")
        
        self.logger.info(
            f"Batch execution completed: {len(successful_trades)} successful, "
            f"{len(failed_orders)} failed, ${total_commission:.2f} commission, "
            f"{execution_time:.1f}s execution time"
        )
        
        return ExecutionResult(
            success=success,
            orders_placed=successful_trades,
            orders_failed=failed_orders,
            total_commission=total_commission,
            execution_time=execution_time,
            errors=list(self.failed_orders.values()) if self.failed_orders else []
        )
    
    def _cleanup_monitoring(self):
        """Clean up monitoring resources."""
        self._monitor_active = False
        
        if self._executor:
            try:
                self._executor.shutdown(wait=True, timeout=5)
            except Exception as e:
                self.logger.warning(f"Cleanup warning: {e}")
        
        # Clear tracking dictionaries
        self.active_orders.clear()
        self.completed_orders.clear()
        self.failed_orders.clear() <|MERGE_RESOLUTION|>--- conflicted
+++ resolved
@@ -17,12 +17,12 @@
     ExecutionResult, Order, OrderAction, OrderStatus, Trade
 )
 from src.portfolio.manager import PortfolioManager
-<<<<<<< HEAD
+
 from src.utils.logger import get_logger
 from src.utils.delay import wait
-=======
+
 from .base_executor import BaseExecutor
->>>>>>> adbdd9f8
+
 
 
 class BatchOrderExecutor(BaseExecutor):
@@ -145,12 +145,10 @@
                     contract = self.contracts.get(order.symbol)
                     if contract:
                         ticker = self.ib.reqMktData(contract, '', False, False)
-<<<<<<< HEAD
-                        wait(0.1, self.ib)  # Brief wait for price data
-=======
+
                         # Keep IB event loop active while waiting for price
                         self.ib.sleep(0.1)
->>>>>>> adbdd9f8
+
                         
                         price = ticker.marketPrice()
                         if price and price > 0:
@@ -253,12 +251,10 @@
         # Get current market price
         contract = self.contracts.get(order.symbol)
         ticker = self.ib.reqMktData(contract, '', False, False)
-<<<<<<< HEAD
-        wait(0.1, self.ib)  # Brief wait for price data
-=======
+
         # Allow the event loop to process data while waiting
         self.ib.sleep(0.1)
->>>>>>> adbdd9f8
+
         
         market_price = ticker.marketPrice()
         order_value = market_price * order.quantity if market_price else 0
@@ -388,13 +384,11 @@
                     self.logger.info(f"⚡ Immediate fill detected for {symbol}")
 
                     return self._validate_fill(trade)
-<<<<<<< HEAD
-                wait(0.1, self.ib)
-=======
+
                 # Keep event loop alive during quick checks
                 self.ib.sleep(0.1)
 
->>>>>>> adbdd9f8
+
             
             # Regular monitoring loop
             while time.time() - start_time < self.order_timeout and self._monitor_active:
@@ -413,14 +407,8 @@
                             self.logger.info(f"✅ Accepting partial fill for {symbol}: {fill_ratio:.1%}")
                             return True
                     
-<<<<<<< HEAD
-                    # Brief sleep to prevent busy waiting
-                    wait(0.5, self.ib)
-                
-                except Exception as e:
-                    self.logger.warning(f"Monitoring error for {symbol}: {e}")
-                    wait(1, self.ib)  # Longer sleep on errors
-=======
+
+
                     # Brief sleep to prevent busy waiting while keeping IB responsive
                     self.ib.sleep(0.5)
                 
@@ -428,7 +416,7 @@
                     self.logger.warning(f"Monitoring error for {symbol}: {e}")
                     # Longer pause on errors without blocking event loop
                     self.ib.sleep(1)
->>>>>>> adbdd9f8
+
             
             # Timeout reached
             self.logger.warning(f"⏰ Order timeout for {symbol} after {self.order_timeout}s")
@@ -436,12 +424,10 @@
             # Try to cancel the order
             try:
                 self.ib.cancelOrder(trade.order)
-<<<<<<< HEAD
-                wait(1, self.ib)  # Wait for cancellation
-=======
+
                 # Give IB time to process cancellation
                 self.ib.sleep(1)
->>>>>>> adbdd9f8
+
                 
                 # Check final fill status
                 if trade.orderStatus.filled > 0:
