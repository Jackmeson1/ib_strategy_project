"""
Configuration settings for the Portfolio Rebalancing Tool.
All sensitive information should be loaded from environment variables or the OS keyring.
"""

import os
from dataclasses import dataclass, field
from pathlib import Path
from typing import Optional

try:
    import keyring
except ImportError:  # pragma: no cover - keyring optional
    keyring = None

KEYRING_SERVICE = "ib-portfolio-rebalancer"


def getenv(name: str, default: Optional[str] = None) -> Optional[str]:
    """Retrieve a configuration value from environment or keyring."""
    value = os.getenv(name)
    if value:
        return value
    if keyring:
        try:
            secret = keyring.get_password(KEYRING_SERVICE, name)
            if secret:
                return secret
        except Exception:
            pass
    return default


@dataclass
class IBConfig:
    """Interactive Brokers connection configuration."""
<<<<<<< HEAD

    host: str = field(default_factory=lambda: getenv("IB_GATEWAY_HOST", "127.0.0.1"))
    port: int = field(default_factory=lambda: int(getenv("IB_GATEWAY_PORT", "4002")))
    client_id: int = field(default_factory=lambda: int(getenv("IB_CLIENT_ID", "1")))
    account_id: str = field(default_factory=lambda: getenv("IB_ACCOUNT_ID", ""))

=======
    host: str = field(default_factory=lambda: os.getenv("IB_GATEWAY_HOST", "127.0.0.1"))
    port: int = field(default_factory=lambda: int(os.getenv("IB_GATEWAY_PORT", "7497")))
    client_id: int = field(default_factory=lambda: int(os.getenv("IB_CLIENT_ID", "1")))
    account_id: str = field(default_factory=lambda: os.getenv("IB_ACCOUNT_ID", ""))
    
>>>>>>> ec6613c1
    def __post_init__(self):
        if not self.account_id:
            raise ValueError("IB_ACCOUNT_ID environment variable is required")


@dataclass
class TelegramConfig:
    """Telegram notification configuration."""

    bot_token: Optional[str] = field(default_factory=lambda: getenv("TELEGRAM_BOT_TOKEN"))
    chat_id: Optional[str] = field(default_factory=lambda: getenv("TELEGRAM_CHAT_ID"))

    @property
    def is_configured(self) -> bool:
        return bool(self.bot_token and self.chat_id)


@dataclass
class StrategyConfig:
    """Strategy parameters configuration."""

    # Fixed leverage settings
    default_leverage: float = field(
        default_factory=lambda: float(getenv("DEFAULT_LEVERAGE", "1.4"))
    )
    leverage_buffer: float = field(default_factory=lambda: float(getenv("LEVERAGE_BUFFER", "0.1")))
    emergency_leverage_threshold: float = field(
        default_factory=lambda: float(getenv("EMERGENCY_LEVERAGE_THRESHOLD", "3.0"))
    )

    # Rebalancing parameters
    rebalance_tolerance: float = field(
        default_factory=lambda: float(getenv("REBALANCE_TOLERANCE", "0.05"))
    )
    safety_threshold: float = field(
        default_factory=lambda: float(getenv("SAFETY_THRESHOLD", "0.15"))
    )  # 15% safety buffer


@dataclass
class LoggingConfig:
    """Logging configuration."""

    log_level: str = field(default_factory=lambda: getenv("LOG_LEVEL", "INFO"))
    log_dir: Path = field(default_factory=lambda: Path(getenv("LOG_DIR", "logs")))
    max_log_size_mb: int = field(
        default_factory=lambda: int(getenv("LOG_MAX_BYTES", "10485760")) // 1048576
    )
    log_retention_count: int = field(default_factory=lambda: int(getenv("LOG_BACKUP_COUNT", "5")))

    def __post_init__(self):
        self.log_dir.mkdir(exist_ok=True)


@dataclass
class Config:
    """Main configuration container."""

    ib: IBConfig = field(default_factory=IBConfig)
    telegram: TelegramConfig = field(default_factory=TelegramConfig)
    strategy: StrategyConfig = field(default_factory=StrategyConfig)
    logging: LoggingConfig = field(default_factory=LoggingConfig)

    # Runtime configuration
    dry_run: bool = field(default_factory=lambda: getenv("DRY_RUN", "false").lower() == "true")
    debug: bool = field(default_factory=lambda: getenv("DEBUG", "false").lower() == "true")

    # Market data settings
    primary_exchange: str = field(default_factory=lambda: getenv("PRIMARY_EXCHANGE", "SMART"))


def load_config() -> Config:
    """Load configuration from environment variables."""
    return Config()


# Example environment template
ENV_TEMPLATE = """# Interactive Brokers Configuration
IB_GATEWAY_HOST=127.0.0.1
IB_GATEWAY_PORT=7497  # Paper: 7497, Live: 7496, Gateway: 4002/4001
IB_CLIENT_ID=1
IB_ACCOUNT_ID=YOUR_ACCOUNT_ID

# Strategy Settings
DEFAULT_LEVERAGE=1.4              # Target leverage for portfolio
EMERGENCY_LEVERAGE_THRESHOLD=3.0  # Emergency liquidation threshold
LEVERAGE_BUFFER=0.1               # Rebalance when leverage deviates by this amount
REBALANCE_TOLERANCE=0.05          # Position weight tolerance (5%)
DRY_RUN=false                     # Set to true for testing without placing orders

# Market Data
PRIMARY_EXCHANGE=SMART

# Logging
LOG_LEVEL=INFO  # DEBUG, INFO, WARNING, ERROR
LOG_DIR=logs
LOG_MAX_BYTES=10485760  # 10MB
LOG_BACKUP_COUNT=5

# Telegram Notifications (optional)
# TELEGRAM_BOT_TOKEN=your_bot_token_here
# TELEGRAM_CHAT_ID=your_chat_id_here
""".strip()


if __name__ == "__main__":
    # Create example .env file
    env_example_path = Path(".env.example")
    if not env_example_path.exists():
        with open(env_example_path, "w") as f:
            f.write(ENV_TEMPLATE)<|MERGE_RESOLUTION|>--- conflicted
+++ resolved
@@ -34,20 +34,14 @@
 @dataclass
 class IBConfig:
     """Interactive Brokers connection configuration."""
-<<<<<<< HEAD
+
 
     host: str = field(default_factory=lambda: getenv("IB_GATEWAY_HOST", "127.0.0.1"))
     port: int = field(default_factory=lambda: int(getenv("IB_GATEWAY_PORT", "4002")))
     client_id: int = field(default_factory=lambda: int(getenv("IB_CLIENT_ID", "1")))
     account_id: str = field(default_factory=lambda: getenv("IB_ACCOUNT_ID", ""))
 
-=======
-    host: str = field(default_factory=lambda: os.getenv("IB_GATEWAY_HOST", "127.0.0.1"))
-    port: int = field(default_factory=lambda: int(os.getenv("IB_GATEWAY_PORT", "7497")))
-    client_id: int = field(default_factory=lambda: int(os.getenv("IB_CLIENT_ID", "1")))
-    account_id: str = field(default_factory=lambda: os.getenv("IB_ACCOUNT_ID", ""))
-    
->>>>>>> ec6613c1
+
     def __post_init__(self):
         if not self.account_id:
             raise ValueError("IB_ACCOUNT_ID environment variable is required")
